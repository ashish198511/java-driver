/*
 *      Copyright (C) 2012-2015 DataStax Inc.
 *
 *   Licensed under the Apache License, Version 2.0 (the "License");
 *   you may not use this file except in compliance with the License.
 *   You may obtain a copy of the License at
 *
 *      http://www.apache.org/licenses/LICENSE-2.0
 *
 *   Unless required by applicable law or agreed to in writing, software
 *   distributed under the License is distributed on an "AS IS" BASIS,
 *   WITHOUT WARRANTIES OR CONDITIONS OF ANY KIND, either express or implied.
 *   See the License for the specific language governing permissions and
 *   limitations under the License.
 */
package com.datastax.driver.core;

import java.nio.ByteBuffer;

import static com.datastax.driver.core.CodecUtils.compose;
import static com.datastax.driver.core.CodecUtils.convert;

/**
 * A simple {@code RegularStatement} implementation built directly from a query
 * string.
 * <p>
 * Use {@link Session#newSimpleStatement(String)} to create a new instance of this
 * class.
 */
public class SimpleStatement extends RegularStatement {

    private final String query;
    private final Object[] values;
    private final Cluster cluster;

    private volatile ByteBuffer routingKey;
    private volatile String keyspace;
    
    protected SimpleStatement(String query, Cluster cluster) {
        this(query, cluster, (Object[]) null);
    }

<<<<<<< HEAD
    protected SimpleStatement(String query, Cluster cluster, Object... values) {
        if (values != null && values.length > 65535)
=======
    /**
     * Creates a new {@code SimpleStatement} with the provided query string and values.
     * <p>
     * This version of SimpleStatement is useful when you do not want to execute a
     * query only once (and thus do not want to resort to prepared statement), but
     * do not want to convert all column values to string (typically, if you have blob
     * values, encoding them to a hexadecimal string is not very efficient). In
     * that case, you can provide a query string with bind marker to this constructor
     * along with the values for those bind variables. When executed, the server will
     * prepare the provided, bind the provided values to that prepare statement and
     * execute the resulting statement. Thus,
     * <pre>
     *   session.execute(new SimpleStatement(query, value1, value2, value3));
     * </pre>
     * is functionally equivalent to
     * <pre>
     *   PreparedStatement ps = session.prepare(query);
     *   session.execute(ps.bind(value1, value2, value3));
     * </pre>
     * except that the former version:
     * <ul>
     *   <li>Requires only one round-trip to a Cassandra node.</li>
     *   <li>Does not left any prepared statement stored in memory (neither client or
     *   server side) once it has been executed.</li>
     * </ul>
     * <p>
     * Note that the type of the {@code values} provided to this method will
     * not be validated by the driver as is done by {@link BoundStatement#bind} since
     * {@code query} is not parsed (and hence the driver cannot know what those value
     * should be). If too much or too little values are provided or if a value is not
     * a valid one for the variable it is bound to, an
     * {@link com.datastax.driver.core.exceptions.InvalidQueryException} will be thrown
     * by Cassandra at execution time. An {@code IllegalArgumentException} may be
     * thrown by this constructor however if one of the value does not correspond to
     * any CQL3 type (for instance, if it is a custom class).
     *
     * @param query the query string.
     * @param values values required for the execution of {@code query}.
     * @throws IllegalArgumentException if the number of values is greater than 65535.
     */
    public SimpleStatement(String query, Object... values) {
        if (values.length > 65535)
>>>>>>> 7c8afa1f
            throw new IllegalArgumentException("Too many values, the maximum allowed is 65535");
        this.query = query;
        this.values = values;
        this.cluster = cluster;
    }

    @Override
    public String getQueryString() {
        return query;
    }

    /**
     * {@inheritDoc}
     * <p>
     * Note: Calling this method may trigger the underlying {@link Cluster} initialization.
     */
    @Override
    public ByteBuffer[] getValues() {
        if(values == null)
            return null;
        cluster.init();
        Configuration configuration = cluster.getConfiguration();
        ProtocolVersion protocolVersion = configuration.getProtocolOptions().getProtocolVersion();
        CodecRegistry codecRegistry = configuration.getCodecRegistry();
        return convert(values, protocolVersion, codecRegistry);
    }

    /**
     * The number of values for this statement, that is the size of the array
     * that will be returned by {@code getValues}.
     *
     * @return the number of values.
     */
    public int valuesCount() {
        return values == null ? 0 : values.length;
    }

    @Override
    public boolean hasValues() {
        return values != null && values.length > 0;
    }
    
    /**
     * Returns the {@code i}th value as the Java type matching its CQL type.
     *
     * @param i the index to retrieve.
     * @return the value of the {@code i}th value of this statement.
     *
     * @throws IllegalStateException if this statement does not have values.
     * @throws IndexOutOfBoundsException if {@code i} is not a valid index for this object.
     */
    public Object getObject(int i) {
        if (values == null)
            throw new IllegalStateException("This statement does not have values");
        if (i < 0 || i >= values.length)
            throw new ArrayIndexOutOfBoundsException(i);
        return values[i];
    }

    /**
     * Returns the routing key for the query.
     * <p>
     * Unless the routing key has been explicitly set through
     * {@link #setRoutingKey}, this method will return {@code null} to
     * avoid having to parse the query string to retrieve the partition key.
     *
     * @return the routing key set through {@link #setRoutingKey} if such a key
     * was set, {@code null} otherwise.
     *
     * @see Statement#getRoutingKey
     */
    @Override
    public ByteBuffer getRoutingKey() {
        return routingKey;
    }

    /**
     * Sets the routing key for this query.
     * <p>
     * This method allows you to manually provide a routing key for this query. It
     * is thus optional since the routing key is only an hint for token aware
     * load balancing policy but is never mandatory.
     * <p>
     * If the partition key for the query is composite, use the
     * {@link #setRoutingKey(ByteBuffer...)} method instead to build the
     * routing key.
     *
     * @param routingKey the raw (binary) value to use as routing key.
     * @return this {@code SimpleStatement} object.
     *
     * @see Statement#getRoutingKey
     */
    public SimpleStatement setRoutingKey(ByteBuffer routingKey) {
        this.routingKey = routingKey;
        return this;
    }

    /**
     * Returns the keyspace this query operates on.
     * <p>
     * Unless the keyspace has been explicitly set through {@link #setKeyspace},
     * this method will return {@code null} to avoid having to parse the query
     * string.
     *
     * @return the keyspace set through {@link #setKeyspace} if such keyspace was
     * set, {@code null} otherwise.
     *
     * @see Statement#getKeyspace
     */
    @Override
    public String getKeyspace() {
        return keyspace;
    }

    /**
     * Sets the keyspace this query operates on.
     * <p>
     * This method allows you to manually provide a keyspace for this query. It
     * is thus optional since the value returned by this method is only an hint
     * for token aware load balancing policy but is never mandatory.
     * <p>
     * Do note that if the query does not use a fully qualified keyspace, then
     * you do not need to set the keyspace through that method as the
     * currently logged in keyspace will be used.
     *
     * @param keyspace the name of the keyspace this query operates on.
     * @return this {@code SimpleStatement} object.
     *
     * @see Statement#getKeyspace
     */
    public SimpleStatement setKeyspace(String keyspace) {
        this.keyspace = keyspace;
        return this;
    }

    /**
     * Sets the routing key for this query.
     * <p>
     * See {@link #setRoutingKey(ByteBuffer)} for more information. This
     * method is a variant for when the query partition key is composite and
     * thus the routing key must be built from multiple values.
     *
     * @param routingKeyComponents the raw (binary) values to compose to obtain
     * the routing key.
     * @return this {@code SimpleStatement} object.
     *
     * @see Statement#getRoutingKey
     */
    public SimpleStatement setRoutingKey(ByteBuffer... routingKeyComponents) {
        this.routingKey = compose(routingKeyComponents);
        return this;
    }

}<|MERGE_RESOLUTION|>--- conflicted
+++ resolved
@@ -40,53 +40,8 @@
         this(query, cluster, (Object[]) null);
     }
 
-<<<<<<< HEAD
     protected SimpleStatement(String query, Cluster cluster, Object... values) {
         if (values != null && values.length > 65535)
-=======
-    /**
-     * Creates a new {@code SimpleStatement} with the provided query string and values.
-     * <p>
-     * This version of SimpleStatement is useful when you do not want to execute a
-     * query only once (and thus do not want to resort to prepared statement), but
-     * do not want to convert all column values to string (typically, if you have blob
-     * values, encoding them to a hexadecimal string is not very efficient). In
-     * that case, you can provide a query string with bind marker to this constructor
-     * along with the values for those bind variables. When executed, the server will
-     * prepare the provided, bind the provided values to that prepare statement and
-     * execute the resulting statement. Thus,
-     * <pre>
-     *   session.execute(new SimpleStatement(query, value1, value2, value3));
-     * </pre>
-     * is functionally equivalent to
-     * <pre>
-     *   PreparedStatement ps = session.prepare(query);
-     *   session.execute(ps.bind(value1, value2, value3));
-     * </pre>
-     * except that the former version:
-     * <ul>
-     *   <li>Requires only one round-trip to a Cassandra node.</li>
-     *   <li>Does not left any prepared statement stored in memory (neither client or
-     *   server side) once it has been executed.</li>
-     * </ul>
-     * <p>
-     * Note that the type of the {@code values} provided to this method will
-     * not be validated by the driver as is done by {@link BoundStatement#bind} since
-     * {@code query} is not parsed (and hence the driver cannot know what those value
-     * should be). If too much or too little values are provided or if a value is not
-     * a valid one for the variable it is bound to, an
-     * {@link com.datastax.driver.core.exceptions.InvalidQueryException} will be thrown
-     * by Cassandra at execution time. An {@code IllegalArgumentException} may be
-     * thrown by this constructor however if one of the value does not correspond to
-     * any CQL3 type (for instance, if it is a custom class).
-     *
-     * @param query the query string.
-     * @param values values required for the execution of {@code query}.
-     * @throws IllegalArgumentException if the number of values is greater than 65535.
-     */
-    public SimpleStatement(String query, Object... values) {
-        if (values.length > 65535)
->>>>>>> 7c8afa1f
             throw new IllegalArgumentException("Too many values, the maximum allowed is 65535");
         this.query = query;
         this.values = values;
