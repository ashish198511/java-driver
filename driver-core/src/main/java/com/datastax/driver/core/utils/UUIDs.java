/*
 *      Copyright (C) 2012-2015 DataStax Inc.
 *
 *   Licensed under the Apache License, Version 2.0 (the "License");
 *   you may not use this file except in compliance with the License.
 *   You may obtain a copy of the License at
 *
 *      http://www.apache.org/licenses/LICENSE-2.0
 *
 *   Unless required by applicable law or agreed to in writing, software
 *   distributed under the License is distributed on an "AS IS" BASIS,
 *   WITHOUT WARRANTIES OR CONDITIONS OF ANY KIND, either express or implied.
 *   See the License for the specific language governing permissions and
 *   limitations under the License.
 */
package com.datastax.driver.core.utils;

import com.datastax.driver.core.Native;
import com.google.common.base.Charsets;
import org.slf4j.Logger;
import org.slf4j.LoggerFactory;

import java.lang.management.ManagementFactory;
import java.net.InetAddress;
import java.net.NetworkInterface;
import java.net.SocketException;
import java.net.UnknownHostException;
import java.security.MessageDigest;
import java.security.NoSuchAlgorithmException;
import java.util.*;
import java.util.concurrent.atomic.AtomicLong;

/**
 * Utility methods to help working with UUIDs, and more specifically, with time-based UUIDs
 * (also known as Version 1 UUIDs).
 * <h3>Notes on the algorithm used to generate time-based UUIDs</h3>
 * The algorithm follows roughly the description in RFC-4122, but with the following adaptations:
 * <ol>
 * <li>Since Java does not provide direct access to the host's MAC address, that information
 * is replaced with a digest of all IP addresses available on the host;</li>
 * <li>The process ID (PID) isn't easily available to Java either, so it is determined by one of the
 * following methods, in the order they are listed below:
 * <ol>
 * <li>If the System  property <code>{@value PID_SYSTEM_PROPERTY}</code> is set then the value to use as a PID
 * will be read from that property;</li>
 * <li>Otherwise, if a native call to {@link Native#processId() getpid()} is possible, then the PID
 * will be read from that call;</li>
 * <li>Otherwise, an attempt will be made to read the PID from JMX's
 * {@link ManagementFactory#getRuntimeMXBean() RuntimeMXBean}, which is a well-known,
 * yet undocumented "hack", since most JVMs tend to use the JVM's PID as part of that MXBean name;</li>
 * <li>If all of the above fails, a random integer will be generated and used as a surrogate PID.</li>
 * </ol>
 * </li>
 * </ol>
 *
 * @jira_ticket JAVA-444
 * @see <a href="http://www.ietf.org/rfc/rfc4122.txt">A Universally Unique IDentifier (UUID) URN Namespace (RFC 4122)</a>
 */
public final class UUIDs {

    /**
     * The System property to use to force the value of the process ID (PID).
     */
    public static final String PID_SYSTEM_PROPERTY = "com.datastax.driver.PID";

    private static final Logger LOGGER = LoggerFactory.getLogger(UUIDs.class);

    private UUIDs() {
    }

<<<<<<< HEAD
=======
    // http://www.ietf.org/rfc/rfc4122.txt
>>>>>>> 0086d6b7
    private static final long START_EPOCH = makeEpoch();
    private static final long CLOCK_SEQ_AND_NODE = makeClockSeqAndNode();

    /*
     * The min and max possible lsb for a UUID.
     * Note that his is not 0 and all 1's because Cassandra TimeUUIDType
     * compares the lsb parts as a signed byte array comparison. So the min
     * value is 8 times -128 and the max is 8 times +127.
     *
     * Note that we ignore the uuid variant (namely, MIN_CLOCK_SEQ_AND_NODE
     * have variant 2 as it should, but MAX_CLOCK_SEQ_AND_NODE have variant 0)
     * because I don't trust all uuid implementation to have correctly set
     * those (pycassa don't always for instance).
     */
    private static final long MIN_CLOCK_SEQ_AND_NODE = 0x8080808080808080L;
    private static final long MAX_CLOCK_SEQ_AND_NODE = 0x7f7f7f7f7f7f7f7fL;

    private static final AtomicLong lastTimestamp = new AtomicLong(0L);

    private static long makeEpoch() {
        // UUID v1 timestamp must be in 100-nanoseconds interval since 00:00:00.000 15 Oct 1582.
        Calendar c = Calendar.getInstance(TimeZone.getTimeZone("GMT-0"));
        c.set(Calendar.YEAR, 1582);
        c.set(Calendar.MONTH, Calendar.OCTOBER);
        c.set(Calendar.DAY_OF_MONTH, 15);
        c.set(Calendar.HOUR_OF_DAY, 0);
        c.set(Calendar.MINUTE, 0);
        c.set(Calendar.SECOND, 0);
        c.set(Calendar.MILLISECOND, 0);
        return c.getTimeInMillis();
    }

    private static long makeNode() {

        /*
         * We don't have access to the MAC address (in pure JAVA at least) but
         * need to generate a node part that identify this host as uniquely as
         * possible.
         * The spec says that one option is to take as many source that
         * identify this node as possible and hash them together. That's what
         * we do here by gathering all the ip of this host as well as a few
         * other sources.
         */
        try {

            MessageDigest digest = MessageDigest.getInstance("MD5");
            for (String address : getAllLocalAddresses())
                update(digest, address);

            Properties props = System.getProperties();
            update(digest, props.getProperty("java.vendor"));
            update(digest, props.getProperty("java.vendor.url"));
            update(digest, props.getProperty("java.version"));
            update(digest, props.getProperty("os.arch"));
            update(digest, props.getProperty("os.name"));
            update(digest, props.getProperty("os.version"));
            update(digest, getProcessPiece());

            byte[] hash = digest.digest();

            long node = 0;
            for (int i = 0; i < 6; i++)
                node |= (0x00000000000000ffL & (long) hash[i]) << (i * 8);
            // Since we don't use the mac address, the spec says that multicast
            // bit (least significant bit of the first byte of the node ID) must be 1.
            return node | 0x0000010000000000L;
        } catch (NoSuchAlgorithmException e) {
            throw new RuntimeException(e);
        }
    }

    private static String getProcessPiece() {
        Integer pid = null;
        String pidProperty = System.getProperty(PID_SYSTEM_PROPERTY);
        if (pidProperty != null) {
            try {
                pid = Integer.parseInt(pidProperty);
                LOGGER.info("PID obtained from System property {}: {}", PID_SYSTEM_PROPERTY, pid);
            } catch (NumberFormatException e) {
                LOGGER.warn("Incorrect integer specified for PID in System property {}: {}", PID_SYSTEM_PROPERTY, pidProperty);
            }
        }
        if (pid == null && Native.isGetpidAvailable()) {
            try {
                pid = Native.processId();
                LOGGER.info("PID obtained through native call to getpid(): {}", pid);
            } catch (Exception e) {
                LOGGER.warn("Native call to getpid() failed", e);
            }
        }
        if (pid == null) {
            try {
                String pidJmx = ManagementFactory.getRuntimeMXBean().getName().split("@")[0];
                pid = Integer.parseInt(pidJmx);
                LOGGER.info("PID obtained through JMX: {}", pid);
            } catch (Exception e) {
                LOGGER.warn("Failed to obtain PID from JMX", e);
            }
        }
        if (pid == null) {
            pid = new java.util.Random().nextInt();
            LOGGER.warn("Could not determine PID, falling back to a random integer: {}", pid);
        }
        ClassLoader loader = UUIDs.class.getClassLoader();
        int loaderId = loader != null ? System.identityHashCode(loader) : 0;
        return Integer.toHexString(pid) + Integer.toHexString(loaderId);
    }

    private static void update(MessageDigest digest, String value) {
        if (value != null)
            digest.update(value.getBytes(Charsets.UTF_8));
    }

    private static long makeClockSeqAndNode() {
        long clock = new Random(System.currentTimeMillis()).nextLong();
        long node = makeNode();

        long lsb = 0;
        lsb |= (clock & 0x0000000000003FFFL) << 48;
        lsb |= 0x8000000000000000L;
        lsb |= node;
        return lsb;
    }

    /**
     * Creates a new random (version 4) UUID.
     * <p/>
     * This method is just a convenience for {@code UUID.randomUUID()}.
     *
     * @return a newly generated, pseudo random, version 4 UUID.
     */
    public static UUID random() {
        return UUID.randomUUID();
    }

    /**
     * Creates a new time-based (version 1) UUID.
     * <p/>
     * UUIDs generated by this method are suitable for use with the
     * {@code timeuuid} Cassandra type. In particular the generated UUID
     * includes the timestamp of its generation.
     * <p/>
     * Note that there is no way to provide your own timestamp. This is deliberate, as we feel that this does not
     * conform to the UUID specification, and therefore don't want to encourage it through the API.
     * If you want to do it anyway, use the following workaround:
     * <pre>
     * Random random = new Random();
     * UUID uuid = new UUID(UUIDs.startOf(userProvidedTimestamp).getMostSignificantBits(), random.nextLong());
     * </pre>
     * If you simply need to perform a range query on a {@code timeuuid} column, use the "fake" UUID generated by
     * {@link #startOf(long)} and {@link #endOf(long)}.
     *
     * @return a new time-based UUID.
     */
    public static UUID timeBased() {
        return new UUID(makeMSB(getCurrentTimestamp()), CLOCK_SEQ_AND_NODE);
    }

    /**
     * Creates a "fake" time-based UUID that sorts as the smallest possible
     * version 1 UUID generated at the provided timestamp.
     * <p/>
     * Such created UUIDs are useful in queries to select a time range of a
     * {@code timeuuid} column.
     * <p/>
     * The UUIDs created by this method <b>are not unique</b> and as such are
     * <b>not</b> suitable for anything else than querying a specific time
     * range. In particular, you should not insert such UUIDs. "True" UUIDs from
     * user-provided timestamps are not supported (see {@link #timeBased()}
     * for more explanations).
     * <p/>
     * Also, the timestamp to provide as a parameter must be a Unix timestamp (as
     * returned by {@link System#currentTimeMillis} or {@link java.util.Date#getTime}), and
     * <em>not</em> a count of 100-nanosecond intervals since 00:00:00.00, 15 October 1582 (as required by RFC-4122).
     * <p/>
     * In other words, given a UUID {@code uuid}, you should never call
     * {@code startOf(uuid.timestamp())} but rather
     * {@code startOf(unixTimestamp(uuid))}.
     * <p/>
     * Lastly, please note that Cassandra's {@code timeuuid} sorting is not compatible
     * with {@link UUID#compareTo} and hence the UUIDs created by this method
     * are not necessarily lower bound for that latter method.
     *
     * @param timestamp the Unix timestamp for which the created UUID must be a
     *                  lower bound.
     * @return the smallest (for Cassandra {@code timeuuid} sorting) UUID of {@code timestamp}.
     */
    public static UUID startOf(long timestamp) {
        return new UUID(makeMSB(fromUnixTimestamp(timestamp)), MIN_CLOCK_SEQ_AND_NODE);
    }

    /**
     * Creates a "fake" time-based UUID that sorts as the biggest possible
     * version 1 UUID generated at the provided timestamp.
     * <p/>
     * See {@link #startOf(long)} for explanations about the intended usage of such UUID.
     *
     * @param timestamp the Unix timestamp for which the created UUID must be an
     *                  upper bound.
     * @return the biggest (for Cassandra {@code timeuuid} sorting) UUID of {@code timestamp}.
     */
    public static UUID endOf(long timestamp) {
        long uuidTstamp = fromUnixTimestamp(timestamp + 1) - 1;
        return new UUID(makeMSB(uuidTstamp), MAX_CLOCK_SEQ_AND_NODE);
    }

    /**
     * Return the Unix timestamp contained by the provided time-based UUID.
     * <p/>
     * This method is not equivalent to {@link UUID#timestamp()}. More
     * precisely, a version 1 UUID stores a timestamp that represents the
     * number of 100-nanoseconds intervals since midnight, 15 October 1582 and
     * that is what {@link UUID#timestamp()} returns. This method however
     * converts that timestamp to the equivalent Unix timestamp in
     * milliseconds, i.e. a timestamp representing a number of milliseconds
     * since midnight, January 1, 1970 UTC. In particular, the timestamps
     * returned by this method are comparable to the timestamps returned by
     * {@link System#currentTimeMillis}, {@link java.util.Date#getTime}, etc.
     *
     * @param uuid the UUID to return the timestamp of.
     * @return the Unix timestamp of {@code uuid}.
     * @throws IllegalArgumentException if {@code uuid} is not a version 1 UUID.
     */
    public static long unixTimestamp(UUID uuid) {
        if (uuid.version() != 1)
            throw new IllegalArgumentException(String.format("Can only retrieve the unix timestamp for version 1 uuid (provided version %d)", uuid.version()));

        long timestamp = uuid.timestamp();
        return (timestamp / 10000) + START_EPOCH;
    }

    /*
     * Note that currently we use {@link System#currentTimeMillis} for a base time in
     * milliseconds, and then if we are in the same milliseconds that the
     * previous generation, we increment the number of nanoseconds.
     * However, since the precision is 100-nanoseconds intervals, we can only
     * generate 10K UUID within a millisecond safely. If we detect we have
     * already generated that much UUID within a millisecond (which, while
     * admittedly unlikely in a real application, is very achievable on even
     * modest machines), then we stall the generator (busy spin) until the next
     * millisecond as required by the RFC.
     */
    private static long getCurrentTimestamp() {
        while (true) {
            long now = fromUnixTimestamp(System.currentTimeMillis());
            long last = lastTimestamp.get();
            if (now > last) {
                if (lastTimestamp.compareAndSet(last, now))
                    return now;
            } else {
                long lastMillis = millisOf(last);
                // If the clock went back in time, bail out
                if (millisOf(now) < millisOf(last))
                    return lastTimestamp.incrementAndGet();

                long candidate = last + 1;
                // If we've generated more than 10k uuid in that millisecond,
                // we restart the whole process until we get to the next millis.
                // Otherwise, we try use our candidate ... unless we've been
                // beaten by another thread in which case we try again.
                if (millisOf(candidate) == lastMillis && lastTimestamp.compareAndSet(last, candidate))
                    return candidate;
            }
        }
    }

    // Package visible for testing
    static long fromUnixTimestamp(long tstamp) {
        return (tstamp - START_EPOCH) * 10000;
    }

    private static long millisOf(long timestamp) {
        return timestamp / 10000;
    }

    // Package visible for testing
    static long makeMSB(long timestamp) {
        long msb = 0L;
        msb |= (0x00000000ffffffffL & timestamp) << 32;
        msb |= (0x0000ffff00000000L & timestamp) >>> 16;
        msb |= (0x0fff000000000000L & timestamp) >>> 48;
        msb |= 0x0000000000001000L; // sets the version to 1.
        return msb;
    }

    private static Set<String> getAllLocalAddresses() {
        Set<String> allIps = new HashSet<String>();
        try {
            InetAddress localhost = InetAddress.getLocalHost();
            allIps.add(localhost.toString());
            // Also return the hostname if available, it won't hurt (this does a dns lookup, it's only done once at startup)
            allIps.add(localhost.getCanonicalHostName());
            InetAddress[] allMyIps = InetAddress.getAllByName(localhost.getCanonicalHostName());
            if (allMyIps != null) {
                for (int i = 0; i < allMyIps.length; i++)
                    allIps.add(allMyIps[i].toString());
            }
        } catch (UnknownHostException e) {
            // Ignore, we'll try the network interfaces anyway
        }

        try {
            Enumeration<NetworkInterface> en = NetworkInterface.getNetworkInterfaces();
            if (en != null) {
                while (en.hasMoreElements()) {
                    Enumeration<InetAddress> enumIpAddr = en.nextElement().getInetAddresses();
                    while (enumIpAddr.hasMoreElements())
                        allIps.add(enumIpAddr.nextElement().toString());
                }
            }
        } catch (SocketException e) {
            // Ignore, if we've really got nothing so far, we'll throw an exception
        }

        return allIps;
    }
}<|MERGE_RESOLUTION|>--- conflicted
+++ resolved
@@ -68,10 +68,7 @@
     private UUIDs() {
     }
 
-<<<<<<< HEAD
-=======
     // http://www.ietf.org/rfc/rfc4122.txt
->>>>>>> 0086d6b7
     private static final long START_EPOCH = makeEpoch();
     private static final long CLOCK_SEQ_AND_NODE = makeClockSeqAndNode();
 
