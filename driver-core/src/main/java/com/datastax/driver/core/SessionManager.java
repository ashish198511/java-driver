--- conflicted
+++ resolved
@@ -149,15 +149,10 @@
     }
 
     @Override
-<<<<<<< HEAD
     protected ListenableFuture<PreparedStatement> prepareAsync(String query, Map<String, ByteBuffer> customPayload) {
         Requests.Prepare request = new Requests.Prepare(query);
         request.setCustomPayload(customPayload);
         Connection.Future future = new Connection.Future(request);
-=======
-    public ListenableFuture<PreparedStatement> prepareAsync(String query) {
-        Connection.Future future = new Connection.Future(new Requests.Prepare(query));
->>>>>>> c776e9c4
         execute(future, Statement.DEFAULT);
         return toPreparedStatement(query, future);
     }
