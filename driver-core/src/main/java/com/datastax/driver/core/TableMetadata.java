/*
 *      Copyright (C) 2012-2015 DataStax Inc.
 *
 *   Licensed under the Apache License, Version 2.0 (the "License");
 *   you may not use this file except in compliance with the License.
 *   You may obtain a copy of the License at
 *
 *      http://www.apache.org/licenses/LICENSE-2.0
 *
 *   Unless required by applicable law or agreed to in writing, software
 *   distributed under the License is distributed on an "AS IS" BASIS,
 *   WITHOUT WARRANTIES OR CONDITIONS OF ANY KIND, either express or implied.
 *   See the License for the specific language governing permissions and
 *   limitations under the License.
 */
package com.datastax.driver.core;

import java.util.*;

import org.slf4j.Logger;
import org.slf4j.LoggerFactory;

/**
 * Describes a Table.
 */
public class TableMetadata extends TableOrView {

    private static final Logger logger = LoggerFactory.getLogger(TableMetadata.class);

    private static final String CF_ID_V2             = "cf_id";
    private static final String CF_ID_V3             = "id";

    private static final String KEY_VALIDATOR        = "key_validator";
    private static final String COMPARATOR           = "comparator";
    private static final String VALIDATOR            = "default_validator";

    private static final String KEY_ALIASES          = "key_aliases";
    private static final String COLUMN_ALIASES       = "column_aliases";
    private static final String VALUE_ALIAS          = "value_alias";

    private static final String DEFAULT_KEY_ALIAS    = "key";
    private static final String DEFAULT_COLUMN_ALIAS = "column";
    private static final String DEFAULT_VALUE_ALIAS  = "value";

    private static final String FLAGS                = "flags";
    private static final String DENSE                = "dense";
    private static final String SUPER                = "super";
    private static final String COMPOUND             = "compound";

    private static final String EMPTY_TYPE           = "org.apache.cassandra.db.marshal.EmptyType";

    private final Map<String, IndexMetadata> indexes;

    private final Map<String, MaterializedViewMetadata> views;

    private TableMetadata(KeyspaceMetadata keyspace,
                          String name,
                          UUID id,
                          List<ColumnMetadata> partitionKey,
                          List<ColumnMetadata> clusteringColumns,
                          Map<String, ColumnMetadata> columns,
                          Map<String, IndexMetadata> indexes,
                          Options options,
                          List<Order> clusteringOrder,
                          VersionNumber cassandraVersion) {
        super(keyspace, name, id, partitionKey, clusteringColumns, columns, options, clusteringOrder, cassandraVersion);
        this.indexes = indexes;
        this.views = new HashMap<String, MaterializedViewMetadata>();
    }

    static TableMetadata build(KeyspaceMetadata ksm, Row row, Map<String, ColumnMetadata.Raw> rawCols, List<Row> indexRows, String nameColumn, VersionNumber cassandraVersion, ProtocolVersion protocolVersion, CodecRegistry codecRegistry) {

        String name = row.getString(nameColumn);

        UUID id = null;

        if (cassandraVersion.getMajor() == 2 && cassandraVersion.getMinor() >= 1)
            id = row.getUUID(CF_ID_V2);
        else if (cassandraVersion.getMajor() > 2)
            id = row.getUUID(CF_ID_V3);

        CassandraTypeParser.ParseResult comparator = null;
        CassandraTypeParser.ParseResult keyValidator = null;
        List<String> columnAliases = null;

        if (cassandraVersion.getMajor() <= 2) {
            comparator = CassandraTypeParser.parseWithComposite(row.getString(COMPARATOR), protocolVersion, codecRegistry);
            keyValidator = CassandraTypeParser.parseWithComposite(row.getString(KEY_VALIDATOR), protocolVersion, codecRegistry);
            columnAliases = cassandraVersion.getMajor() >= 2 || row.getString(COLUMN_ALIASES) == null
                ? Collections.<String>emptyList()
                : SimpleJSONParser.parseStringList(row.getString(COLUMN_ALIASES));
        }

        int partitionKeySize = findPartitionKeySize(rawCols.values(), keyValidator);
        int clusteringSize;

        boolean isDense;
        boolean isCompact;
        if (cassandraVersion.getMajor() > 2) {
            Set<String> flags = row.getSet(FLAGS, String.class);
            isDense = flags.contains(DENSE);
            boolean isSuper = flags.contains(SUPER);
            boolean isCompound = flags.contains(COMPOUND);
            isCompact = isSuper || isDense || !isCompound;
            boolean isStaticCompact = !isSuper && !isDense && !isCompound;
            if (isStaticCompact) {
                rawCols = pruneStaticCompactTableColumns(rawCols);
            }
            if (isDense) {
                rawCols = pruneDenseTableColumnsV3(rawCols);
            }
            clusteringSize = findClusteringSize(comparator, rawCols.values(), columnAliases, cassandraVersion);
        } else {
            assert comparator != null;
            clusteringSize = findClusteringSize(comparator, rawCols.values(), columnAliases, cassandraVersion);
            isDense = clusteringSize != comparator.types.size() - 1;
            if (isDense) {
                rawCols = pruneDenseTableColumnsV2(rawCols);
            }
            isCompact = isDense || !comparator.isComposite;
        }

        List<ColumnMetadata> partitionKey = nullInitializedList(partitionKeySize);
        List<ColumnMetadata> clusteringColumns = nullInitializedList(clusteringSize);
        List<Order> clusteringOrder = nullInitializedList(clusteringSize);

        // We use a linked hashmap because we will keep this in the order of a 'SELECT * FROM ...'.
        LinkedHashMap<String, ColumnMetadata> columns = new LinkedHashMap<String, ColumnMetadata>();
        LinkedHashMap<String, IndexMetadata> indexes = new LinkedHashMap<String, IndexMetadata>();

        Options options = null;
        try {
            options = new Options(row, isCompact, cassandraVersion);
        } catch (RuntimeException e) {
            // See ControlConnection#refreshSchema for why we'd rather not probably this further. Since table options is one thing
            // that tends to change often in Cassandra, it's worth special casing this.
            logger.error(String.format("Error parsing schema options for table %s.%s: "
                    + "Cluster.getMetadata().getKeyspace(\"%s\").getTable(\"%s\").getOptions() will return null",
                ksm.getName(), name, ksm.getName(), name), e);
        }

        TableMetadata tm = new TableMetadata(ksm, name, id, partitionKey, clusteringColumns, columns, indexes, options, clusteringOrder, cassandraVersion);

        // We use this temporary set just so non PK columns are added in lexicographical order, which is the one of a
        // 'SELECT * FROM ...'
        Set<ColumnMetadata> otherColumns = new TreeSet<ColumnMetadata>(columnMetadataComparator);

        if (cassandraVersion.getMajor() < 2) {

            assert comparator != null;
            assert keyValidator != null;
            assert columnAliases != null;

            // In C* 1.2, only the REGULAR columns are in the columns schema table, so we need to add the names from
            // the aliases (and make sure we handle default aliases).
            List<String> keyAliases = row.getString(KEY_ALIASES) == null
                ? Collections.<String>emptyList()
                : SimpleJSONParser.parseStringList(row.getString(KEY_ALIASES));
            for (int i = 0; i < partitionKey.size(); i++) {
                String alias = keyAliases.size() > i ? keyAliases.get(i) : (i == 0 ? DEFAULT_KEY_ALIAS : DEFAULT_KEY_ALIAS + (i + 1));
                partitionKey.set(i, ColumnMetadata.forAlias(tm, alias, keyValidator.types.get(i)));
            }

            for (int i = 0; i < clusteringSize; i++) {
                String alias = columnAliases.size() > i ? columnAliases.get(i) : DEFAULT_COLUMN_ALIAS + (i + 1);
                clusteringColumns.set(i, ColumnMetadata.forAlias(tm, alias, comparator.types.get(i)));
                clusteringOrder.set(i, comparator.reversed.get(i) ? Order.DESC : Order.ASC);
            }

            // if we're dense, chances are that we have a single regular "value" column with an alias
            if (isDense) {
                String alias = row.isNull(VALUE_ALIAS) ? DEFAULT_VALUE_ALIAS : row.getString(VALUE_ALIAS);
                // ...unless the table does not have any regular column, only primary key columns (JAVA-873)
                if (!alias.isEmpty()) {
                    DataType type = CassandraTypeParser.parseOne(row.getString(VALIDATOR), protocolVersion, codecRegistry);
                    otherColumns.add(ColumnMetadata.forAlias(tm, alias, type));
                }
            }
        }

        for (ColumnMetadata.Raw rawCol : rawCols.values()) {
            ColumnMetadata col = ColumnMetadata.fromRaw(tm, rawCol);
            switch (rawCol.kind) {
                case PARTITION_KEY:
                    partitionKey.set(rawCol.position, col);
                    break;
                case CLUSTERING_COLUMN:
                    clusteringColumns.set(rawCol.position, col);
                    clusteringOrder.set(rawCol.position, rawCol.isReversed ? Order.DESC : Order.ASC);
                    break;
                default:
                    otherColumns.add(col);
                    break;
            }

            // legacy secondary indexes (C* < 3.0)
            IndexMetadata index = IndexMetadata.fromLegacy(col, rawCol);
            if(index != null)
                indexes.put(index.getName(), index);
        }

        for (ColumnMetadata c : partitionKey)
            columns.put(c.getName(), c);
        for (ColumnMetadata c : clusteringColumns)
            columns.put(c.getName(), c);
        for (ColumnMetadata c : otherColumns)
            columns.put(c.getName(), c);

<<<<<<< HEAD
        // create secondary indexes (C* >= 3.0)
        if (indexRows != null)
            for (Row indexRow : indexRows) {
                IndexMetadata index = IndexMetadata.fromRow(tm, indexRow);
                indexes.put(index.getName(), index);
            }

=======
>>>>>>> 9a3b82eb
        return tm;
    }

    /**
     * Upon migration from thrift to CQL, we internally create a pair of surrogate clustering/regular columns
     * for compact static tables. These columns shouldn't be exposed to the user but are currently returned by C*.
     * We also need to remove the static keyword for all other columns in the table.
     */
    private static Map<String, ColumnMetadata.Raw> pruneStaticCompactTableColumns(Map<String, ColumnMetadata.Raw> rawCols) {
        Collection<ColumnMetadata.Raw> cols = rawCols.values();
        Iterator<ColumnMetadata.Raw> it = cols.iterator();
        while(it.hasNext()) {
            ColumnMetadata.Raw col = it.next();
            if(col.kind == ColumnMetadata.Raw.Kind.CLUSTERING_COLUMN) {
                // remove "column1 text" clustering column
                it.remove();
            } else if(col.kind == ColumnMetadata.Raw.Kind.REGULAR) {
                // remove "value blob" regular column
                it.remove();
            } else if(col.kind == ColumnMetadata.Raw.Kind.STATIC) {
                // remove "static" keyword
                col.kind = ColumnMetadata.Raw.Kind.REGULAR;
            }
        }
        return rawCols;
    }

    /**
     * Upon migration from thrift to CQL, we internally create a surrogate column "value" of type
     * EmptyType for dense tables. This column shouldn't be exposed to the user but is currently returned by C*.
     */
    private static Map<String, ColumnMetadata.Raw> pruneDenseTableColumnsV3(Map<String, ColumnMetadata.Raw> rawCols) {
        Collection<ColumnMetadata.Raw> cols = rawCols.values();
        Iterator<ColumnMetadata.Raw> it = cols.iterator();
        while(it.hasNext()) {
            ColumnMetadata.Raw col = it.next();
            if(col.kind == ColumnMetadata.Raw.Kind.REGULAR && col.dataType instanceof DataType.CustomType && EMPTY_TYPE.equals(((DataType.CustomType)col.dataType).getCustomTypeClassName())) {
                // remove "value EmptyType" regular column
                it.remove();
            }
        }
        return rawCols;
    }

    private static Map<String, ColumnMetadata.Raw> pruneDenseTableColumnsV2(Map<String, ColumnMetadata.Raw> rawCols) {
        Collection<ColumnMetadata.Raw> cols = rawCols.values();
        Iterator<ColumnMetadata.Raw> it = cols.iterator();
        while(it.hasNext()) {
            ColumnMetadata.Raw col = it.next();
            if(col.kind == ColumnMetadata.Raw.Kind.COMPACT_VALUE && col.name.isEmpty()) {
                // remove "" blob regular COMPACT_VALUE column
                it.remove();
            }
        }
        return rawCols;
    }

    private static int findPartitionKeySize(Collection<ColumnMetadata.Raw> cols, CassandraTypeParser.ParseResult keyValidator) {
        // C* 1.2, 2.0, 2.1 and 2.2
        if(keyValidator != null)
            return keyValidator.types.size();
        // C* 3.0 onwards
        int maxId = -1;
        for (ColumnMetadata.Raw col : cols)
            if (col.kind == ColumnMetadata.Raw.Kind.PARTITION_KEY)
                maxId = Math.max(maxId, col.position);
        return maxId + 1;
    }

    private static int findClusteringSize(CassandraTypeParser.ParseResult comparator,
                                          Collection<ColumnMetadata.Raw> cols,
                                          List<String> columnAliases,
                                          VersionNumber cassandraVersion) {
        // In 2.0 onwards, this is relatively easy, we just find the biggest 'position' amongst the clustering columns.
        // For 1.2 however, this is slightly more subtle: we need to infer it based on whether the comparator is composite or not, and whether we have
        // regular columns or not.
        if (cassandraVersion.getMajor() >= 2) {
            int maxId = -1;
            for (ColumnMetadata.Raw col : cols)
                if (col.kind == ColumnMetadata.Raw.Kind.CLUSTERING_COLUMN)
                    maxId = Math.max(maxId, col.position);
            return maxId + 1;
        } else {
            int size = comparator.types.size();
            if (comparator.isComposite)
                return !comparator.collections.isEmpty() || (columnAliases.size() == size - 1 && comparator.types.get(size - 1).equals(DataType.text())) ? size - 1 : size;
            else
                // We know cols only has the REGULAR ones for 1.2
                return !columnAliases.isEmpty() || cols.isEmpty() ? size : 0;
        }
    }

    /**
     * Returns metadata on a index of this table.
     *
     * @param name the name of the index to retrieve ({@code name} will be
     * interpreted as a case-insensitive identifier unless enclosed in double-quotes,
     * see {@link Metadata#quote}).
     * @return the metadata for the {@code name} index if it exists, or
     * {@code null} otherwise.
     */
    public IndexMetadata getIndex(String name) {
        return indexes.get(Metadata.handleId(name));
    }

    /**
     * Returns a list containing all the indexes of this table.
     *
     * @return a list containing the metadata for the indexes of this table.
     */
    public List<IndexMetadata> getIndexes() {
        return new ArrayList<IndexMetadata>(indexes.values());
    }

    /**
     * Returns metadata on a view of this table.
     *
     * @param name the name of the view to retrieve ({@code name} will be
     * interpreted as a case-insensitive identifier unless enclosed in double-quotes,
     * see {@link Metadata#quote}).
     * @return the metadata for the {@code name} view if it exists, or
     * {@code null} otherwise.
     */
    public MaterializedViewMetadata getView(String name) {
        return views.get(Metadata.handleId(name));
    }

    /**
     * Returns a list containing all the viewes of this table.
     *
     * @return a list containing the metadata for the viewes of this table.
     */
    public List<MaterializedViewMetadata> getViews() {
        return new ArrayList<MaterializedViewMetadata>(views.values());
    }

    void add(MaterializedViewMetadata view) {
        views.put(view.getName(), view);
    }

    /**
     * Returns a {@code String} containing CQL queries representing this
     * table and the index on it.
     * <p>
     * In other words, this method returns the queries that would allow you to
     * recreate the schema of this table, along with the indexes and views defined on
     * this table, if any.
     * <p>
     * Note that the returned String is formatted to be human readable (for
     * some definition of human readable at least).
     *
     * @return the CQL queries representing this table schema as a {code
     * String}.
     */
    @Override
    public String exportAsString() {
        StringBuilder sb = new StringBuilder();

        sb.append(super.exportAsString());

        for (IndexMetadata index : indexes.values()) {
            sb.append('\n').append(index.asCQLQuery());
        }

        for (MaterializedViewMetadata view : views.values()) {
            sb.append('\n').append(view.asCQLQuery());
        }

        return sb.toString();
    }

<<<<<<< HEAD
    protected String asCQLQuery(boolean formatted) {
=======
    @Override
    public boolean equals(Object o) {
        if (this == o)
            return true;
        if (o == null || getClass() != o.getClass())
            return false;

        TableMetadata that = (TableMetadata)o;

        if (!name.equals(that.name))
            return false;
        if (!partitionKey.equals(that.partitionKey))
            return false;
        if (!clusteringColumns.equals(that.clusteringColumns))
            return false;
        if (!columns.equals(that.columns))
            return false;
        if (!options.equals(that.options))
            return false;
        if (!clusteringOrder.equals(that.clusteringOrder))
            return false;
        return cassandraVersion.equals(that.cassandraVersion);

    }

    @Override
    public int hashCode() {
        int result = name.hashCode();
        result = 31 * result + partitionKey.hashCode();
        result = 31 * result + clusteringColumns.hashCode();
        result = 31 * result + columns.hashCode();
        result = 31 * result + options.hashCode();
        result = 31 * result + clusteringOrder.hashCode();
        result = 31 * result + cassandraVersion.hashCode();
        return result;
    }

    private String asCQLQuery(boolean formatted) {
>>>>>>> 9a3b82eb
        StringBuilder sb = new StringBuilder();
        sb.append("CREATE TABLE ").append(Metadata.escapeId(keyspace.getName())).append('.').append(Metadata.escapeId(name)).append(" (");
        newLine(sb, formatted);
        for (ColumnMetadata cm : columns.values())
            newLine(sb.append(spaces(4, formatted)).append(cm).append(','), formatted);

        // PK
        sb.append(spaces(4, formatted)).append("PRIMARY KEY (");
        if (partitionKey.size() == 1) {
            sb.append(partitionKey.get(0).getName());
        } else {
            sb.append('(');
            boolean first = true;
            for (ColumnMetadata cm : partitionKey) {
                if (first)
                    first = false;
                else
                    sb.append(", ");
                sb.append(Metadata.escapeId(cm.getName()));
            }
            sb.append(')');
        }
        for (ColumnMetadata cm : clusteringColumns)
            sb.append(", ").append(Metadata.escapeId(cm.getName()));
        sb.append(')');
        newLine(sb, formatted);
        // end PK

        sb.append(")");
        appendOptions(sb, formatted);
        return sb.toString();
    }
<<<<<<< HEAD
=======

    private StringBuilder and(StringBuilder sb, boolean formatted) {
        return newLine(sb, formatted).append(spaces(2, formatted)).append(" AND ");
    }

    static String spaces(int n, boolean formatted) {
        if (!formatted)
            return "";

        StringBuilder sb = new StringBuilder();
        for (int i = 0; i < n; i++)
            sb.append(' ');

        return sb.toString();
    }

    static StringBuilder newLine(StringBuilder sb, boolean formatted) {
        if (formatted)
            sb.append('\n');
        return sb;
    }

    static StringBuilder spaceOrNewLine(StringBuilder sb, boolean formatted) {
        sb.append(formatted ? '\n' : ' ');
        return sb;
    }

    public static class Options {

        private static final String COMMENT                     = "comment";
        private static final String READ_REPAIR                 = "read_repair_chance";
        private static final String LOCAL_READ_REPAIR           = "local_read_repair_chance";
        private static final String REPLICATE_ON_WRITE          = "replicate_on_write";
        private static final String GC_GRACE                    = "gc_grace_seconds";
        private static final String BF_FP_CHANCE                = "bloom_filter_fp_chance";
        private static final String CACHING                     = "caching";
        private static final String COMPACTION_CLASS            = "compaction_strategy_class";
        private static final String COMPACTION_OPTIONS          = "compaction_strategy_options";
        private static final String MIN_COMPACTION_THRESHOLD    = "min_compaction_threshold";
        private static final String MAX_COMPACTION_THRESHOLD    = "max_compaction_threshold";
        private static final String POPULATE_CACHE_ON_FLUSH     = "populate_io_cache_on_flush";
        private static final String COMPRESSION_PARAMS          = "compression_parameters";
        private static final String MEMTABLE_FLUSH_PERIOD_MS    = "memtable_flush_period_in_ms";
        private static final String DEFAULT_TTL                 = "default_time_to_live";
        private static final String SPECULATIVE_RETRY           = "speculative_retry";
        private static final String INDEX_INTERVAL              = "index_interval";
        private static final String MIN_INDEX_INTERVAL          = "min_index_interval";
        private static final String MAX_INDEX_INTERVAL          = "max_index_interval";

        private static final boolean DEFAULT_REPLICATE_ON_WRITE = true;
        private static final double DEFAULT_BF_FP_CHANCE = 0.01;
        private static final boolean DEFAULT_POPULATE_CACHE_ON_FLUSH = false;
        private static final int DEFAULT_MEMTABLE_FLUSH_PERIOD = 0;
        private static final int DEFAULT_DEFAULT_TTL = 0;
        private static final String DEFAULT_SPECULATIVE_RETRY = "NONE";
        private static final int DEFAULT_INDEX_INTERVAL = 128;
        private static final int DEFAULT_MIN_INDEX_INTERVAL = 128;
        private static final int DEFAULT_MAX_INDEX_INTERVAL = 2048;

        private final boolean isCompactStorage;

        private final String comment;
        private final double readRepair;
        private final double localReadRepair;
        private final boolean replicateOnWrite;
        private final int gcGrace;
        private final double bfFpChance;
        private final Map<String, String> caching;
        private final boolean populateCacheOnFlush;
        private final int memtableFlushPeriodMs;
        private final int defaultTTL;
        private final String speculativeRetry;
        private final Integer indexInterval;
        private final Integer minIndexInterval;
        private final Integer maxIndexInterval;
        private final Map<String, String> compaction = new HashMap<String, String>();
        private final Map<String, String> compression = new HashMap<String, String>();

        Options(Row row, boolean isCompactStorage, VersionNumber version) {
            this.isCompactStorage = isCompactStorage;
            this.comment = isNullOrAbsent(row, COMMENT) ? "" : row.getString(COMMENT);
            this.readRepair = row.getDouble(READ_REPAIR);
            this.localReadRepair = row.getDouble(LOCAL_READ_REPAIR);
            boolean is210OrMore = version.getMajor() > 2 || (version.getMajor() == 2 && version.getMinor() >= 1);
            this.replicateOnWrite = is210OrMore || isNullOrAbsent(row, REPLICATE_ON_WRITE) ? DEFAULT_REPLICATE_ON_WRITE : row.getBool(REPLICATE_ON_WRITE);
            this.gcGrace = row.getInt(GC_GRACE);
            this.bfFpChance = isNullOrAbsent(row, BF_FP_CHANCE) ? DEFAULT_BF_FP_CHANCE : row.getDouble(BF_FP_CHANCE);
            this.caching = is210OrMore
                         ? SimpleJSONParser.parseStringMap(row.getString(CACHING))
                         : ImmutableMap.of("keys", row.getString(CACHING));
            this.populateCacheOnFlush = isNullOrAbsent(row, POPULATE_CACHE_ON_FLUSH) ? DEFAULT_POPULATE_CACHE_ON_FLUSH : row.getBool(POPULATE_CACHE_ON_FLUSH);
            this.memtableFlushPeriodMs = version.getMajor() < 2 || isNullOrAbsent(row, MEMTABLE_FLUSH_PERIOD_MS) ? DEFAULT_MEMTABLE_FLUSH_PERIOD : row.getInt(MEMTABLE_FLUSH_PERIOD_MS);
            this.defaultTTL = version.getMajor() < 2 || isNullOrAbsent(row, DEFAULT_TTL) ? DEFAULT_DEFAULT_TTL : row.getInt(DEFAULT_TTL);
            this.speculativeRetry = version.getMajor() < 2 || isNullOrAbsent(row, SPECULATIVE_RETRY) ? DEFAULT_SPECULATIVE_RETRY : row.getString(SPECULATIVE_RETRY);

            if (version.getMajor() >= 2 && !is210OrMore)
                this.indexInterval = isNullOrAbsent(row, INDEX_INTERVAL) ? DEFAULT_INDEX_INTERVAL : row.getInt(INDEX_INTERVAL);
            else
                this.indexInterval = null;

            if (is210OrMore) {
                this.minIndexInterval = isNullOrAbsent(row, MIN_INDEX_INTERVAL)
                                      ? DEFAULT_MIN_INDEX_INTERVAL
                                      : row.getInt(MIN_INDEX_INTERVAL);
                this.maxIndexInterval = isNullOrAbsent(row, MAX_INDEX_INTERVAL)
                                      ? DEFAULT_MAX_INDEX_INTERVAL
                                      : row.getInt(MAX_INDEX_INTERVAL);
            } else {
                this.minIndexInterval = null;
                this.maxIndexInterval = null;
            }

            this.compaction.put("class", row.getString(COMPACTION_CLASS));
            this.compaction.putAll(SimpleJSONParser.parseStringMap(row.getString(COMPACTION_OPTIONS)));

            this.compression.putAll(SimpleJSONParser.parseStringMap(row.getString(COMPRESSION_PARAMS)));
        }

        private static boolean isNullOrAbsent(Row row, String name) {
            return row.getColumnDefinitions().getIndexOf(name) < 0
                   || row.isNull(name);
        }

        /**
         * Returns whether the table uses the {@code COMPACT STORAGE} option.
         *
         * @return whether the table uses the {@code COMPACT STORAGE} option.
         */
        public boolean isCompactStorage() {
            return isCompactStorage;
        }

        /**
         * Returns the commentary set for this table.
         *
         * @return the commentary set for this table, or {@code null} if noe has been set.
         */
        public String getComment() {
            return comment;
        }

        /**
         * Returns the chance with which a read repair is triggered for this table.
         *
         * @return the read repair change set for table (in [0.0, 1.0]).
         */
        public double getReadRepairChance() {
            return readRepair;
        }

        /**
         * Returns the cluster local read repair chance set for this table.
         *
         * @return the local read repair change set for table (in [0.0, 1.0]).
         */
        public double getLocalReadRepairChance() {
            return localReadRepair;
        }

        /**
         * Returns whether replicateOnWrite is set for this table.
         *
         * This is only meaningful for tables holding counters.
         *
         * @return whether replicateOnWrite is set for this table.
         */
        public boolean getReplicateOnWrite() {
            return replicateOnWrite;
        }

        /**
         * Returns the tombstone garbage collection grace time in seconds for this table.
         *
         * @return the tombstone garbage collection grace time in seconds for this table.
         */
        public int getGcGraceInSeconds() {
            return gcGrace;
        }

        /**
         * Returns the false positive chance for the Bloom filter of this table.
         *
         * @return the Bloom filter false positive chance for this table (in [0.0, 1.0]).
         */
        public double getBloomFilterFalsePositiveChance() {
            return bfFpChance;
        }

        /**
         * Returns the caching options for this table.
         *
         * @return the caching options for this table.
         */
        public Map<String, String> getCaching() {
            return caching;
        }

        /**
         * Whether the populate I/O cache on flush is set on this table.
         *
         * @return whether the populate I/O cache on flush is set on this table.
         */
        public boolean getPopulateIOCacheOnFlush() {
            return populateCacheOnFlush;
        }

        /*
         * Returns the memtable flush period (in milliseconds) option for this table.
         * <p>
         * Note: this option is not available in Cassandra 1.2 and will return 0 (no periodic
         * flush) when connected to 1.2 nodes.
         *
         * @return the memtable flush period option for this table or 0 if no
         * periodic flush is configured.
         */
        public int getMemtableFlushPeriodInMs() {
            return memtableFlushPeriodMs;
        }

        /**
         * Returns the default TTL for this table.
         * <p>
         * Note: this option is not available in Cassandra 1.2 and will return 0 (no default
         * TTL) when connected to 1.2 nodes.
         *
         * @return the default TTL for this table or 0 if no default TTL is
         * configured.
         */
        public int getDefaultTimeToLive() {
            return defaultTTL;
        }

        /**
         * Returns the speculative retry option for this table.
         * <p>
         * Note: this option is not available in Cassandra 1.2 and will return "NONE" (no
         * speculative retry) when connected to 1.2 nodes.
         *
         * @return the speculative retry option this table.
         */
        public String getSpeculativeRetry() {
            return speculativeRetry;
        }

        /**
         * Returns the index interval option for this table.
         * <p>
         * Note: this option is not available in Cassandra 1.2 (more precisely, it is not
         * configurable per-table) and will return 128 (the default index interval) when
         * connected to 1.2 nodes. It is deprecated in Cassandra 2.1 and above, and will
         * therefore return {@code null} for 2.1 nodes.
         *
         * @return the index interval option for this table.
         */
        public Integer getIndexInterval() {
            return indexInterval;
        }

        /**
         * Returns the minimum index interval option for this table.
         * <p>
         * Note: this option is available in Cassandra 2.1 and above, and will return
         * {@code null} for earlier versions.
         *
         * @return the minimum index interval option for this table.
         */
        public Integer getMinIndexInterval() {
            return minIndexInterval;
        }

        /**
         * Returns the maximum index interval option for this table.
         * <p>
         * Note: this option is available in Cassandra 2.1 and above, and will return
         * {@code null} for earlier versions.
         *
         * @return the maximum index interval option for this table.
         */
        public Integer getMaxIndexInterval() {
            return maxIndexInterval;
        }

        /**
         * Returns the compaction options for this table.
         *
         * @return a map containing the compaction options for this table.
         */
        public Map<String, String> getCompaction() {
            return new HashMap<String, String>(compaction);
        }

        /**
         * Returns the compression options for this table.
         *
         * @return a map containing the compression options for this table.
         */
        public Map<String, String> getCompression() {
            return new HashMap<String, String>(compression);
        }

        @Override
        public boolean equals(Object o) {
            if (this == o)
                return true;
            if (o == null || getClass() != o.getClass())
                return false;

            Options options = (Options)o;

            if (isCompactStorage != options.isCompactStorage)
                return false;
            if (Double.compare(options.readRepair, readRepair) != 0)
                return false;
            if (Double.compare(options.localReadRepair, localReadRepair) != 0)
                return false;
            if (replicateOnWrite != options.replicateOnWrite)
                return false;
            if (gcGrace != options.gcGrace)
                return false;
            if (Double.compare(options.bfFpChance, bfFpChance) != 0)
                return false;
            if (populateCacheOnFlush != options.populateCacheOnFlush)
                return false;
            if (memtableFlushPeriodMs != options.memtableFlushPeriodMs)
                return false;
            if (defaultTTL != options.defaultTTL)
                return false;
            if (indexInterval != options.indexInterval)
                return false;
            if (comment != null ? !comment.equals(options.comment) : options.comment != null)
                return false;
            if (caching != null ? !caching.equals(options.caching) : options.caching != null)
                return false;
            if (speculativeRetry != null ? !speculativeRetry.equals(options.speculativeRetry) : options.speculativeRetry != null)
                return false;
            if (compaction != null ? !compaction.equals(options.compaction) : options.compaction != null)
                return false;
            return !(compression != null ? !compression.equals(options.compression) : options.compression != null);

        }

        @Override
        public int hashCode() {
            int result;
            long temp;
            result = (isCompactStorage ? 1 : 0);
            result = 31 * result + (comment != null ? comment.hashCode() : 0);
            temp = Double.doubleToLongBits(readRepair);
            result = 31 * result + (int)(temp ^ (temp >>> 32));
            temp = Double.doubleToLongBits(localReadRepair);
            result = 31 * result + (int)(temp ^ (temp >>> 32));
            result = 31 * result + (replicateOnWrite ? 1 : 0);
            result = 31 * result + gcGrace;
            temp = Double.doubleToLongBits(bfFpChance);
            result = 31 * result + (int)(temp ^ (temp >>> 32));
            result = 31 * result + (caching != null ? caching.hashCode() : 0);
            result = 31 * result + (populateCacheOnFlush ? 1 : 0);
            result = 31 * result + memtableFlushPeriodMs;
            result = 31 * result + defaultTTL;
            result = 31 * result + (speculativeRetry != null ? speculativeRetry.hashCode() : 0);
            result = 31 * result + indexInterval;
            result = 31 * result + (compaction != null ? compaction.hashCode() : 0);
            result = 31 * result + (compression != null ? compression.hashCode() : 0);
            return result;
        }
    }
>>>>>>> 9a3b82eb
}<|MERGE_RESOLUTION|>--- conflicted
+++ resolved
@@ -15,8 +15,11 @@
  */
 package com.datastax.driver.core;
 
+
 import java.util.*;
 
+import com.google.common.base.*;
+import com.google.common.base.Objects;
 import org.slf4j.Logger;
 import org.slf4j.LoggerFactory;
 
@@ -206,7 +209,6 @@
         for (ColumnMetadata c : otherColumns)
             columns.put(c.getName(), c);
 
-<<<<<<< HEAD
         // create secondary indexes (C* >= 3.0)
         if (indexRows != null)
             for (Row indexRow : indexRows) {
@@ -214,8 +216,6 @@
                 indexes.put(index.getName(), index);
             }
 
-=======
->>>>>>> 9a3b82eb
         return tm;
     }
 
@@ -387,48 +387,7 @@
         return sb.toString();
     }
 
-<<<<<<< HEAD
     protected String asCQLQuery(boolean formatted) {
-=======
-    @Override
-    public boolean equals(Object o) {
-        if (this == o)
-            return true;
-        if (o == null || getClass() != o.getClass())
-            return false;
-
-        TableMetadata that = (TableMetadata)o;
-
-        if (!name.equals(that.name))
-            return false;
-        if (!partitionKey.equals(that.partitionKey))
-            return false;
-        if (!clusteringColumns.equals(that.clusteringColumns))
-            return false;
-        if (!columns.equals(that.columns))
-            return false;
-        if (!options.equals(that.options))
-            return false;
-        if (!clusteringOrder.equals(that.clusteringOrder))
-            return false;
-        return cassandraVersion.equals(that.cassandraVersion);
-
-    }
-
-    @Override
-    public int hashCode() {
-        int result = name.hashCode();
-        result = 31 * result + partitionKey.hashCode();
-        result = 31 * result + clusteringColumns.hashCode();
-        result = 31 * result + columns.hashCode();
-        result = 31 * result + options.hashCode();
-        result = 31 * result + clusteringOrder.hashCode();
-        result = 31 * result + cassandraVersion.hashCode();
-        return result;
-    }
-
-    private String asCQLQuery(boolean formatted) {
->>>>>>> 9a3b82eb
         StringBuilder sb = new StringBuilder();
         sb.append("CREATE TABLE ").append(Metadata.escapeId(keyspace.getName())).append('.').append(Metadata.escapeId(name)).append(" (");
         newLine(sb, formatted);
@@ -461,373 +420,29 @@
         appendOptions(sb, formatted);
         return sb.toString();
     }
-<<<<<<< HEAD
-=======
-
-    private StringBuilder and(StringBuilder sb, boolean formatted) {
-        return newLine(sb, formatted).append(spaces(2, formatted)).append(" AND ");
-    }
-
-    static String spaces(int n, boolean formatted) {
-        if (!formatted)
-            return "";
-
-        StringBuilder sb = new StringBuilder();
-        for (int i = 0; i < n; i++)
-            sb.append(' ');
-
-        return sb.toString();
-    }
-
-    static StringBuilder newLine(StringBuilder sb, boolean formatted) {
-        if (formatted)
-            sb.append('\n');
-        return sb;
-    }
-
-    static StringBuilder spaceOrNewLine(StringBuilder sb, boolean formatted) {
-        sb.append(formatted ? '\n' : ' ');
-        return sb;
-    }
-
-    public static class Options {
-
-        private static final String COMMENT                     = "comment";
-        private static final String READ_REPAIR                 = "read_repair_chance";
-        private static final String LOCAL_READ_REPAIR           = "local_read_repair_chance";
-        private static final String REPLICATE_ON_WRITE          = "replicate_on_write";
-        private static final String GC_GRACE                    = "gc_grace_seconds";
-        private static final String BF_FP_CHANCE                = "bloom_filter_fp_chance";
-        private static final String CACHING                     = "caching";
-        private static final String COMPACTION_CLASS            = "compaction_strategy_class";
-        private static final String COMPACTION_OPTIONS          = "compaction_strategy_options";
-        private static final String MIN_COMPACTION_THRESHOLD    = "min_compaction_threshold";
-        private static final String MAX_COMPACTION_THRESHOLD    = "max_compaction_threshold";
-        private static final String POPULATE_CACHE_ON_FLUSH     = "populate_io_cache_on_flush";
-        private static final String COMPRESSION_PARAMS          = "compression_parameters";
-        private static final String MEMTABLE_FLUSH_PERIOD_MS    = "memtable_flush_period_in_ms";
-        private static final String DEFAULT_TTL                 = "default_time_to_live";
-        private static final String SPECULATIVE_RETRY           = "speculative_retry";
-        private static final String INDEX_INTERVAL              = "index_interval";
-        private static final String MIN_INDEX_INTERVAL          = "min_index_interval";
-        private static final String MAX_INDEX_INTERVAL          = "max_index_interval";
-
-        private static final boolean DEFAULT_REPLICATE_ON_WRITE = true;
-        private static final double DEFAULT_BF_FP_CHANCE = 0.01;
-        private static final boolean DEFAULT_POPULATE_CACHE_ON_FLUSH = false;
-        private static final int DEFAULT_MEMTABLE_FLUSH_PERIOD = 0;
-        private static final int DEFAULT_DEFAULT_TTL = 0;
-        private static final String DEFAULT_SPECULATIVE_RETRY = "NONE";
-        private static final int DEFAULT_INDEX_INTERVAL = 128;
-        private static final int DEFAULT_MIN_INDEX_INTERVAL = 128;
-        private static final int DEFAULT_MAX_INDEX_INTERVAL = 2048;
-
-        private final boolean isCompactStorage;
-
-        private final String comment;
-        private final double readRepair;
-        private final double localReadRepair;
-        private final boolean replicateOnWrite;
-        private final int gcGrace;
-        private final double bfFpChance;
-        private final Map<String, String> caching;
-        private final boolean populateCacheOnFlush;
-        private final int memtableFlushPeriodMs;
-        private final int defaultTTL;
-        private final String speculativeRetry;
-        private final Integer indexInterval;
-        private final Integer minIndexInterval;
-        private final Integer maxIndexInterval;
-        private final Map<String, String> compaction = new HashMap<String, String>();
-        private final Map<String, String> compression = new HashMap<String, String>();
-
-        Options(Row row, boolean isCompactStorage, VersionNumber version) {
-            this.isCompactStorage = isCompactStorage;
-            this.comment = isNullOrAbsent(row, COMMENT) ? "" : row.getString(COMMENT);
-            this.readRepair = row.getDouble(READ_REPAIR);
-            this.localReadRepair = row.getDouble(LOCAL_READ_REPAIR);
-            boolean is210OrMore = version.getMajor() > 2 || (version.getMajor() == 2 && version.getMinor() >= 1);
-            this.replicateOnWrite = is210OrMore || isNullOrAbsent(row, REPLICATE_ON_WRITE) ? DEFAULT_REPLICATE_ON_WRITE : row.getBool(REPLICATE_ON_WRITE);
-            this.gcGrace = row.getInt(GC_GRACE);
-            this.bfFpChance = isNullOrAbsent(row, BF_FP_CHANCE) ? DEFAULT_BF_FP_CHANCE : row.getDouble(BF_FP_CHANCE);
-            this.caching = is210OrMore
-                         ? SimpleJSONParser.parseStringMap(row.getString(CACHING))
-                         : ImmutableMap.of("keys", row.getString(CACHING));
-            this.populateCacheOnFlush = isNullOrAbsent(row, POPULATE_CACHE_ON_FLUSH) ? DEFAULT_POPULATE_CACHE_ON_FLUSH : row.getBool(POPULATE_CACHE_ON_FLUSH);
-            this.memtableFlushPeriodMs = version.getMajor() < 2 || isNullOrAbsent(row, MEMTABLE_FLUSH_PERIOD_MS) ? DEFAULT_MEMTABLE_FLUSH_PERIOD : row.getInt(MEMTABLE_FLUSH_PERIOD_MS);
-            this.defaultTTL = version.getMajor() < 2 || isNullOrAbsent(row, DEFAULT_TTL) ? DEFAULT_DEFAULT_TTL : row.getInt(DEFAULT_TTL);
-            this.speculativeRetry = version.getMajor() < 2 || isNullOrAbsent(row, SPECULATIVE_RETRY) ? DEFAULT_SPECULATIVE_RETRY : row.getString(SPECULATIVE_RETRY);
-
-            if (version.getMajor() >= 2 && !is210OrMore)
-                this.indexInterval = isNullOrAbsent(row, INDEX_INTERVAL) ? DEFAULT_INDEX_INTERVAL : row.getInt(INDEX_INTERVAL);
-            else
-                this.indexInterval = null;
-
-            if (is210OrMore) {
-                this.minIndexInterval = isNullOrAbsent(row, MIN_INDEX_INTERVAL)
-                                      ? DEFAULT_MIN_INDEX_INTERVAL
-                                      : row.getInt(MIN_INDEX_INTERVAL);
-                this.maxIndexInterval = isNullOrAbsent(row, MAX_INDEX_INTERVAL)
-                                      ? DEFAULT_MAX_INDEX_INTERVAL
-                                      : row.getInt(MAX_INDEX_INTERVAL);
-            } else {
-                this.minIndexInterval = null;
-                this.maxIndexInterval = null;
-            }
-
-            this.compaction.put("class", row.getString(COMPACTION_CLASS));
-            this.compaction.putAll(SimpleJSONParser.parseStringMap(row.getString(COMPACTION_OPTIONS)));
-
-            this.compression.putAll(SimpleJSONParser.parseStringMap(row.getString(COMPRESSION_PARAMS)));
-        }
-
-        private static boolean isNullOrAbsent(Row row, String name) {
-            return row.getColumnDefinitions().getIndexOf(name) < 0
-                   || row.isNull(name);
-        }
-
-        /**
-         * Returns whether the table uses the {@code COMPACT STORAGE} option.
-         *
-         * @return whether the table uses the {@code COMPACT STORAGE} option.
-         */
-        public boolean isCompactStorage() {
-            return isCompactStorage;
-        }
-
-        /**
-         * Returns the commentary set for this table.
-         *
-         * @return the commentary set for this table, or {@code null} if noe has been set.
-         */
-        public String getComment() {
-            return comment;
-        }
-
-        /**
-         * Returns the chance with which a read repair is triggered for this table.
-         *
-         * @return the read repair change set for table (in [0.0, 1.0]).
-         */
-        public double getReadRepairChance() {
-            return readRepair;
-        }
-
-        /**
-         * Returns the cluster local read repair chance set for this table.
-         *
-         * @return the local read repair change set for table (in [0.0, 1.0]).
-         */
-        public double getLocalReadRepairChance() {
-            return localReadRepair;
-        }
-
-        /**
-         * Returns whether replicateOnWrite is set for this table.
-         *
-         * This is only meaningful for tables holding counters.
-         *
-         * @return whether replicateOnWrite is set for this table.
-         */
-        public boolean getReplicateOnWrite() {
-            return replicateOnWrite;
-        }
-
-        /**
-         * Returns the tombstone garbage collection grace time in seconds for this table.
-         *
-         * @return the tombstone garbage collection grace time in seconds for this table.
-         */
-        public int getGcGraceInSeconds() {
-            return gcGrace;
-        }
-
-        /**
-         * Returns the false positive chance for the Bloom filter of this table.
-         *
-         * @return the Bloom filter false positive chance for this table (in [0.0, 1.0]).
-         */
-        public double getBloomFilterFalsePositiveChance() {
-            return bfFpChance;
-        }
-
-        /**
-         * Returns the caching options for this table.
-         *
-         * @return the caching options for this table.
-         */
-        public Map<String, String> getCaching() {
-            return caching;
-        }
-
-        /**
-         * Whether the populate I/O cache on flush is set on this table.
-         *
-         * @return whether the populate I/O cache on flush is set on this table.
-         */
-        public boolean getPopulateIOCacheOnFlush() {
-            return populateCacheOnFlush;
-        }
-
-        /*
-         * Returns the memtable flush period (in milliseconds) option for this table.
-         * <p>
-         * Note: this option is not available in Cassandra 1.2 and will return 0 (no periodic
-         * flush) when connected to 1.2 nodes.
-         *
-         * @return the memtable flush period option for this table or 0 if no
-         * periodic flush is configured.
-         */
-        public int getMemtableFlushPeriodInMs() {
-            return memtableFlushPeriodMs;
-        }
-
-        /**
-         * Returns the default TTL for this table.
-         * <p>
-         * Note: this option is not available in Cassandra 1.2 and will return 0 (no default
-         * TTL) when connected to 1.2 nodes.
-         *
-         * @return the default TTL for this table or 0 if no default TTL is
-         * configured.
-         */
-        public int getDefaultTimeToLive() {
-            return defaultTTL;
-        }
-
-        /**
-         * Returns the speculative retry option for this table.
-         * <p>
-         * Note: this option is not available in Cassandra 1.2 and will return "NONE" (no
-         * speculative retry) when connected to 1.2 nodes.
-         *
-         * @return the speculative retry option this table.
-         */
-        public String getSpeculativeRetry() {
-            return speculativeRetry;
-        }
-
-        /**
-         * Returns the index interval option for this table.
-         * <p>
-         * Note: this option is not available in Cassandra 1.2 (more precisely, it is not
-         * configurable per-table) and will return 128 (the default index interval) when
-         * connected to 1.2 nodes. It is deprecated in Cassandra 2.1 and above, and will
-         * therefore return {@code null} for 2.1 nodes.
-         *
-         * @return the index interval option for this table.
-         */
-        public Integer getIndexInterval() {
-            return indexInterval;
-        }
-
-        /**
-         * Returns the minimum index interval option for this table.
-         * <p>
-         * Note: this option is available in Cassandra 2.1 and above, and will return
-         * {@code null} for earlier versions.
-         *
-         * @return the minimum index interval option for this table.
-         */
-        public Integer getMinIndexInterval() {
-            return minIndexInterval;
-        }
-
-        /**
-         * Returns the maximum index interval option for this table.
-         * <p>
-         * Note: this option is available in Cassandra 2.1 and above, and will return
-         * {@code null} for earlier versions.
-         *
-         * @return the maximum index interval option for this table.
-         */
-        public Integer getMaxIndexInterval() {
-            return maxIndexInterval;
-        }
-
-        /**
-         * Returns the compaction options for this table.
-         *
-         * @return a map containing the compaction options for this table.
-         */
-        public Map<String, String> getCompaction() {
-            return new HashMap<String, String>(compaction);
-        }
-
-        /**
-         * Returns the compression options for this table.
-         *
-         * @return a map containing the compression options for this table.
-         */
-        public Map<String, String> getCompression() {
-            return new HashMap<String, String>(compression);
-        }
-
-        @Override
-        public boolean equals(Object o) {
-            if (this == o)
-                return true;
-            if (o == null || getClass() != o.getClass())
-                return false;
-
-            Options options = (Options)o;
-
-            if (isCompactStorage != options.isCompactStorage)
-                return false;
-            if (Double.compare(options.readRepair, readRepair) != 0)
-                return false;
-            if (Double.compare(options.localReadRepair, localReadRepair) != 0)
-                return false;
-            if (replicateOnWrite != options.replicateOnWrite)
-                return false;
-            if (gcGrace != options.gcGrace)
-                return false;
-            if (Double.compare(options.bfFpChance, bfFpChance) != 0)
-                return false;
-            if (populateCacheOnFlush != options.populateCacheOnFlush)
-                return false;
-            if (memtableFlushPeriodMs != options.memtableFlushPeriodMs)
-                return false;
-            if (defaultTTL != options.defaultTTL)
-                return false;
-            if (indexInterval != options.indexInterval)
-                return false;
-            if (comment != null ? !comment.equals(options.comment) : options.comment != null)
-                return false;
-            if (caching != null ? !caching.equals(options.caching) : options.caching != null)
-                return false;
-            if (speculativeRetry != null ? !speculativeRetry.equals(options.speculativeRetry) : options.speculativeRetry != null)
-                return false;
-            if (compaction != null ? !compaction.equals(options.compaction) : options.compaction != null)
-                return false;
-            return !(compression != null ? !compression.equals(options.compression) : options.compression != null);
-
-        }
-
-        @Override
-        public int hashCode() {
-            int result;
-            long temp;
-            result = (isCompactStorage ? 1 : 0);
-            result = 31 * result + (comment != null ? comment.hashCode() : 0);
-            temp = Double.doubleToLongBits(readRepair);
-            result = 31 * result + (int)(temp ^ (temp >>> 32));
-            temp = Double.doubleToLongBits(localReadRepair);
-            result = 31 * result + (int)(temp ^ (temp >>> 32));
-            result = 31 * result + (replicateOnWrite ? 1 : 0);
-            result = 31 * result + gcGrace;
-            temp = Double.doubleToLongBits(bfFpChance);
-            result = 31 * result + (int)(temp ^ (temp >>> 32));
-            result = 31 * result + (caching != null ? caching.hashCode() : 0);
-            result = 31 * result + (populateCacheOnFlush ? 1 : 0);
-            result = 31 * result + memtableFlushPeriodMs;
-            result = 31 * result + defaultTTL;
-            result = 31 * result + (speculativeRetry != null ? speculativeRetry.hashCode() : 0);
-            result = 31 * result + indexInterval;
-            result = 31 * result + (compaction != null ? compaction.hashCode() : 0);
-            result = 31 * result + (compression != null ? compression.hashCode() : 0);
-            return result;
-        }
-    }
->>>>>>> 9a3b82eb
+
+    @Override
+    public boolean equals(Object other) {
+        if (other == this)
+            return true;
+        if (!(other instanceof TableMetadata))
+            return false;
+
+        TableMetadata that = (TableMetadata)other;
+
+        return Objects.equal(this.name, that.name) &&
+            Objects.equal(this.id, that.id) &&
+            Objects.equal(this.partitionKey, that.partitionKey) &&
+            Objects.equal(this.clusteringColumns, that.clusteringColumns) &&
+            Objects.equal(this.columns, that.columns) &&
+            Objects.equal(this.options, that.options) &&
+            Objects.equal(this.clusteringOrder, that.clusteringOrder) &&
+            Objects.equal(this.indexes, that.indexes) &&
+            Objects.equal(this.views, that.views);
+    }
+
+    @Override
+    public int hashCode() {
+        return Objects.hashCode(name, id, partitionKey, clusteringColumns, columns, options, clusteringOrder, indexes, views);
+    }
 }