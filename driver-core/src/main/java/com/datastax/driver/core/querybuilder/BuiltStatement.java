/*
 *      Copyright (C) 2012-2015 DataStax Inc.
 *
 *   Licensed under the Apache License, Version 2.0 (the "License");
 *   you may not use this file except in compliance with the License.
 *   You may obtain a copy of the License at
 *
 *      http://www.apache.org/licenses/LICENSE-2.0
 *
 *   Unless required by applicable law or agreed to in writing, software
 *   distributed under the License is distributed on an "AS IS" BASIS,
 *   WITHOUT WARRANTIES OR CONDITIONS OF ANY KIND, either express or implied.
 *   See the License for the specific language governing permissions and
 *   limitations under the License.
 */
package com.datastax.driver.core.querybuilder;

import java.nio.ByteBuffer;
import java.util.ArrayList;
import java.util.List;
import java.util.regex.Pattern;

import com.datastax.driver.core.*;
import com.datastax.driver.core.policies.RetryPolicy;

/**
 * Common ancestor to the query builder built statements.
 */
public abstract class BuiltStatement extends RegularStatement {

    private static final Pattern lowercaseId = Pattern.compile("[a-z][a-z0-9_]*");

    private final List<ColumnMetadata> partitionKey;
    private final ByteBuffer[] routingKey;
    final String keyspace;

    private boolean dirty;
    private String cache;
    private List<Object> values;

    Boolean isCounterOp;
    boolean hasNonIdempotentOps;

    // Whether the user has inputted bind markers. If that's the case, we never generate values as
    // it means the user meant for the statement to be prepared and we shouldn't add our own markers.
    boolean hasBindMarkers;
    private boolean forceNoValues;

    BuiltStatement(String keyspace) {
        this.partitionKey = null;
        this.routingKey = null;
        this.keyspace = keyspace;
    }

    BuiltStatement(TableMetadata tableMetadata) {
        this.partitionKey = tableMetadata.getPartitionKey();
        this.routingKey = new ByteBuffer[tableMetadata.getPartitionKey().size()];
        this.keyspace = escapeId(tableMetadata.getKeyspace().getName());
    }

    // Same as Metadata.escapeId, but we don't have access to it here.
    protected String escapeId(String ident) {
        // we don't need to escape if it's lowercase and match non-quoted CQL3 ids.
        return lowercaseId.matcher(ident).matches() ? ident : Metadata.quote(ident);
    }

    @Override
    public String getQueryString() {
        maybeRebuildCache();
        return cache;
    }

    /**
     * Returns the {@code i}th value as the Java type matching its CQL type.
     *
     * @param i the index to retrieve.
     * @return the value of the {@code i}th value of this statement.
     *
     * @throws IllegalStateException if this statement does not have values.
     * @throws IndexOutOfBoundsException if {@code i} is not a valid index for this object.
     */
    public Object getObject(int i) {
        maybeRebuildCache();
        if (values == null || values.isEmpty())
            throw new IllegalStateException("This statement does not have values");
        if (i < 0 || i >= values.size())
            throw new ArrayIndexOutOfBoundsException(i);
        return values.get(i);
    }

    private void maybeRebuildCache() {
        if (!dirty && cache != null)
            return;

        StringBuilder sb;
        values = null;

        if (hasBindMarkers || forceNoValues) {
            sb = buildQueryString(null);
        } else {
            values = new ArrayList<Object>();
            sb = buildQueryString(values);

            if (values.size() > 65535)
                throw new IllegalArgumentException("Too many values for built statement, the maximum allowed is 65535");
<<<<<<< HEAD
            
=======

>>>>>>> dc32a6db
            if (values.isEmpty())
                values = null;
        }

        maybeAddSemicolon(sb);

        cache = sb.toString();
        dirty = false;
    }

    static StringBuilder maybeAddSemicolon(StringBuilder sb) {
        // Use the same test that String#trim() uses to determine
        // if a character is a whitespace character.
        int l = sb.length();
        while (l > 0 && sb.charAt(l - 1) <= ' ')
            l -= 1;
        if (l != sb.length())
            sb.setLength(l);

        if (l == 0 || sb.charAt(l - 1) != ';')
            sb.append(';');
        return sb;
    }

    abstract StringBuilder buildQueryString(List<Object> variables);

    boolean isCounterOp() {
        return isCounterOp == null ? false : isCounterOp;
    }

    void setCounterOp(boolean isCounterOp) {
        this.isCounterOp = isCounterOp;
    }

    boolean hasNonIdempotentOps() {
        return hasNonIdempotentOps;
    }

    void setNonIdempotentOps() {
        hasNonIdempotentOps = true;
    }

    void checkForBindMarkers(Object value) {
        dirty = true;
        if (Utils.containsBindMarker(value))
            hasBindMarkers = true;
    }

    void checkForBindMarkers(Utils.Appendeable value) {
        dirty = true;
        if (value != null && value.containsBindMarker())
            hasBindMarkers = true;
    }

    // TODO: Correctly document the InvalidTypeException
    void maybeAddRoutingKey(String name, Object value) {
        if (routingKey == null || name == null || value == null || value instanceof BindMarker)
            return;

        for (int i = 0; i < partitionKey.size(); i++) {
            if (name.equals(partitionKey.get(i).getName()) && Utils.isRawValue(value)) {
                DataType dt = partitionKey.get(i).getType();
<<<<<<< HEAD
                // We don't really care which protocol version we use, since the only place it matters if for
                // collections (not inside UDT), and those are not allowed in a partition key anyway, hence the hardcoding.
                routingKey[i] = dt.serialize(dt.parse(Utils.toRawString(value)), ProtocolVersion.NEWEST_SUPPORTED);
=======
                routingKey[i] = dt.serialize(value);
>>>>>>> dc32a6db
                return;
            }
        }
    }

    @Override
    public ByteBuffer getRoutingKey() {
        if (routingKey == null)
            return null;

        for (ByteBuffer bb : routingKey)
            if (bb == null)
                return null;

        return routingKey.length == 1
             ? routingKey[0]
             : compose(routingKey);
    }

    @Override
    public String getKeyspace() {
        return keyspace;
    }

    @Override
    public ByteBuffer[] getValues(ProtocolVersion protocolVersion) {
        maybeRebuildCache();
<<<<<<< HEAD
        return values == null ? null : Utils.convert(values, protocolVersion);
    }

    @Override
    public boolean hasValues() {
        maybeRebuildCache();
        return values != null;
=======
        return values == null ? null : Utils.convert(values);
>>>>>>> dc32a6db
    }

    @Override
    public Boolean isIdempotent() {
        // If a value was forced with setIdempotent, it takes priority
        if (idempotent != null)
            return idempotent;

        // Otherwise return the computed value
        return !hasNonIdempotentOps();
    }

    @Override
    public String toString() {
        if (forceNoValues)
            return getQueryString();

        return maybeAddSemicolon(buildQueryString(null)).toString();
    }

    // Not meant to be public
    List<Object> getRawValues() {
        maybeRebuildCache();
        return values;
    }

    /**
     * Allows to force this builder to not generate values (through its {@code getValues()} method).
     * <p>
     * By default (and unless the protocol version 1 is in use, see below) and
     * for performance reasons, the query builder will not serialize all values
     * provided to strings. This means that the {@link #getQueryString} may
     * return a query string with bind markers (where and when is at the
     * discretion of the builder) and {@link #getValues} will return the binary
     * values for those markers. This method allows to force the builder to not
     * generate binary values but rather to serialize them all in the query
     * string. In practice, this means that if you call {@code
     * setForceNoValues(true)}, you are guaranteed that {@code getValues()} will
     * return {@code null} and that the string returned by {@code
     * getQueryString()} will contain no other bind markers than the one
     * inputted by the user.
     * <p>
     * If the native protocol version 1 is in use, the driver will default
     * to not generating values since those are not supported by that version of
     * the protocol. In practice, the driver will automatically call this method
     * with {@code true} as argument prior to execution. Hence, calling this
     * method when the protocol version 1 is in use is basically a no-op.
     * <p>
     * Note that this method is mainly useful for debugging purpose. In general,
     * the default behavior should be the correct and most efficient one.
     *
     * @param forceNoValues whether or not this builder may generate values.
     * @return this statement.
     */
    public RegularStatement setForceNoValues(boolean forceNoValues) {
        this.forceNoValues = forceNoValues;
        this.dirty = true;
        return this;
    }

    // This is a duplicate of the one in SimpleStatement, but I don't want to expose this publicly so...
    static ByteBuffer compose(ByteBuffer... buffers) {
        int totalLength = 0;
        for (ByteBuffer bb : buffers)
            totalLength += 2 + bb.remaining() + 1;

        ByteBuffer out = ByteBuffer.allocate(totalLength);
        for (ByteBuffer buffer : buffers)
        {
            ByteBuffer bb = buffer.duplicate();
            putShortLength(out, bb.remaining());
            out.put(bb);
            out.put((byte) 0);
        }
        out.flip();
        return out;
    }

    private static void putShortLength(ByteBuffer bb, int length) {
        bb.put((byte) ((length >> 8) & 0xFF));
        bb.put((byte) (length & 0xFF));
    }

    /**
     * An utility class to create a BuiltStatement that encapsulate another one.
     */
    abstract static class ForwardingStatement<T extends BuiltStatement> extends BuiltStatement {

        T statement;

        ForwardingStatement(T statement) {
            super((String)null);
            this.statement = statement;
        }

        @Override
        public String getQueryString() {
            return statement.getQueryString();
        }

        @Override
        StringBuilder buildQueryString(List<Object> values) {
            return statement.buildQueryString(values);
        }

        @Override
        public ByteBuffer getRoutingKey() {
            return statement.getRoutingKey();
        }

        @Override
        public String getKeyspace() {
            return statement.getKeyspace();
        }

        @Override
        boolean isCounterOp() {
            return statement.isCounterOp();
        }

        @Override
        boolean hasNonIdempotentOps() {
            return statement.hasNonIdempotentOps();
        }

        @Override
        public RegularStatement setForceNoValues(boolean forceNoValues) {
            statement.setForceNoValues(forceNoValues);
            return this;
        }

        @Override
        List<Object> getRawValues() {
            return statement.getRawValues();
        }

        @Override
        public Statement setConsistencyLevel(ConsistencyLevel consistency) {
            statement.setConsistencyLevel(consistency);
            return this;
        }

        @Override
        public ConsistencyLevel getConsistencyLevel() {
            return statement.getConsistencyLevel();
        }

        @Override
        public Statement enableTracing() {
            statement.enableTracing();
            return this;
        }

        @Override
        public Statement disableTracing() {
            statement.disableTracing();
            return this;
        }

        @Override
        public boolean isTracing() {
            return statement.isTracing();
        }

        @Override
        public Statement setRetryPolicy(RetryPolicy policy) {
            statement.setRetryPolicy(policy);
            return this;
        }

        @Override
        public RetryPolicy getRetryPolicy() {
            return statement.getRetryPolicy();
        }

        @Override
        public ByteBuffer[] getValues(ProtocolVersion protocolVersion) {
            return statement.getValues(protocolVersion);
        }

        @Override
        public boolean hasValues() {
            return statement.hasValues();
        }

        @Override
        void checkForBindMarkers(Object value) {
            statement.checkForBindMarkers(value);
        }

        @Override
        void checkForBindMarkers(Utils.Appendeable value) {
            statement.checkForBindMarkers(value);
        }

        @Override
        public String toString() {
            return statement.toString();
        }
    }
}<|MERGE_RESOLUTION|>--- conflicted
+++ resolved
@@ -103,11 +103,7 @@
 
             if (values.size() > 65535)
                 throw new IllegalArgumentException("Too many values for built statement, the maximum allowed is 65535");
-<<<<<<< HEAD
             
-=======
-
->>>>>>> dc32a6db
             if (values.isEmpty())
                 values = null;
         }
@@ -170,13 +166,9 @@
         for (int i = 0; i < partitionKey.size(); i++) {
             if (name.equals(partitionKey.get(i).getName()) && Utils.isRawValue(value)) {
                 DataType dt = partitionKey.get(i).getType();
-<<<<<<< HEAD
                 // We don't really care which protocol version we use, since the only place it matters if for
                 // collections (not inside UDT), and those are not allowed in a partition key anyway, hence the hardcoding.
                 routingKey[i] = dt.serialize(dt.parse(Utils.toRawString(value)), ProtocolVersion.NEWEST_SUPPORTED);
-=======
-                routingKey[i] = dt.serialize(value);
->>>>>>> dc32a6db
                 return;
             }
         }
@@ -204,7 +196,6 @@
     @Override
     public ByteBuffer[] getValues(ProtocolVersion protocolVersion) {
         maybeRebuildCache();
-<<<<<<< HEAD
         return values == null ? null : Utils.convert(values, protocolVersion);
     }
 
@@ -212,9 +203,6 @@
     public boolean hasValues() {
         maybeRebuildCache();
         return values != null;
-=======
-        return values == null ? null : Utils.convert(values);
->>>>>>> dc32a6db
     }
 
     @Override
