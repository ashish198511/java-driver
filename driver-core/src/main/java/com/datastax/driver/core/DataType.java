--- conflicted
+++ resolved
@@ -327,10 +327,7 @@
     }
 
     /**
-<<<<<<< HEAD
-     * Returns the name of that type.
-=======
-     * A Custom type.
+     * Returns a Custom type.
      * <p>
      * A custom type is defined by the name of the class used on the Cassandra
      * side to implement it. Note that the support for custom type by the
@@ -355,8 +352,7 @@
     }
 
     /**
-     * The name of that type.
->>>>>>> 9de8b5db
+     * Returns the name of that type.
      *
      * @return the name of that type.
      */
@@ -386,12 +382,9 @@
     }
 
     /**
-<<<<<<< HEAD
-     * Parses a string value for the type this object represents, returning its
-=======
-     * The server side class name for a custom types.
-     *
-     * @return the server side class name for a custom types or {@code null}
+     * Returns the server-side class name for a custom type.
+     *
+     * @return the server-side class name for a custom type or {@code null}
      * for any other type.
      */
     public String getCustomTypeClassName() {
@@ -399,8 +392,7 @@
     }
 
     /**
-     * Parse a string value for the type this object represent, returning its
->>>>>>> 9de8b5db
+     * Parses a string value for the type this object represent, returning its
      * Cassandra binary representation.
      *
      * @param value the value to parse.
