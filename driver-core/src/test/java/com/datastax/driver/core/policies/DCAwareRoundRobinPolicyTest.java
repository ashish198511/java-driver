/*
 *      Copyright (C) 2012-2015 DataStax Inc.
 *
 *   Licensed under the Apache License, Version 2.0 (the "License");
 *   you may not use this file except in compliance with the License.
 *   You may obtain a copy of the License at
 *
 *      http://www.apache.org/licenses/LICENSE-2.0
 *
 *   Unless required by applicable law or agreed to in writing, software
 *   distributed under the License is distributed on an "AS IS" BASIS,
 *   WITHOUT WARRANTIES OR CONDITIONS OF ANY KIND, either express or implied.
 *   See the License for the specific language governing permissions and
 *   limitations under the License.
 */
package com.datastax.driver.core.policies;

import java.util.Collection;

import com.google.common.collect.Lists;
import org.apache.log4j.Level;
import org.apache.log4j.Logger;
import org.mockito.ArgumentCaptor;
import org.mockito.Captor;
import org.mockito.Mockito;
import org.testng.annotations.AfterMethod;
import org.testng.annotations.BeforeMethod;
import org.testng.annotations.Test;

import static com.google.common.collect.Lists.newArrayList;
import static org.mockito.Matchers.any;
import static org.mockito.Mockito.spy;
import static org.mockito.MockitoAnnotations.initMocks;

import com.datastax.driver.core.Cluster;
import com.datastax.driver.core.ConsistencyLevel;
import com.datastax.driver.core.DataProviders;
import com.datastax.driver.core.Host;
import com.datastax.driver.core.MemoryAppender;
import com.datastax.driver.core.QueryTracker;
import com.datastax.driver.core.ScassandraCluster;
import com.datastax.driver.core.Session;
import com.datastax.driver.core.SocketOptions;
import com.datastax.driver.core.exceptions.NoHostAvailableException;

import static com.datastax.driver.core.Assertions.assertThat;
import static com.datastax.driver.core.ScassandraCluster.datacenter;
import static com.datastax.driver.core.TestUtils.findHost;
import static com.datastax.driver.core.TestUtils.nonQuietClusterCloseOptions;

public class DCAwareRoundRobinPolicyTest {

    Logger policyLogger = Logger.getLogger(DCAwareRoundRobinPolicy.class);
    MemoryAppender logs;
    QueryTracker queryTracker;

    @Captor
    ArgumentCaptor<Collection<Host>> initHostsCaptor;

    @BeforeMethod(groups = "short")
    public void setUp() {
        initMocks(this);
        policyLogger.setLevel(Level.WARN);
        logs = new MemoryAppender();
        policyLogger.addAppender(logs);
        queryTracker = new QueryTracker();
    }

    @AfterMethod(groups = "short")
    public void tearDown() {
        policyLogger.setLevel(null);
        policyLogger.removeAppender(logs);
    }

    private Cluster.Builder builder() {
        return Cluster.builder()
            // Close cluster immediately to speed up tests.
            .withNettyOptions(nonQuietClusterCloseOptions);
    }

    /**
     * Ensures that {@link DCAwareRoundRobinPolicy} will round robin within hosts in the explicitly specific local DC
     * via {@link DCAwareRoundRobinPolicy.Builder#withLocalDc(String)}
     *
     * @test_category load_balancing:dc_aware
     */
    @Test(groups = "short")
    public void should_round_robin_within_local_dc() {
        // given: a 10 node 2 DC cluster.
        ScassandraCluster sCluster = ScassandraCluster.builder().withNodes(5, 5).build();
        Cluster cluster = builder()
            .addContactPoint(sCluster.address(1, 1))
            .withLoadBalancingPolicy(DCAwareRoundRobinPolicy.builder().withLocalDc(datacenter(1)).build())
            .build();
        try {
            sCluster.init();

            Session session = cluster.connect();
            // when: a query is executed 50 times.
            queryTracker.query(session, 50);

            // then: each node in local DC should get an equal (10) number of requests.
            // then: no node in the remote DC should get a request.
            for(int i = 1; i <= 5; i++) {
                queryTracker.assertQueried(sCluster, 1, i, 10);
                queryTracker.assertQueried(sCluster, 2, i, 0);
            }
        } finally {
            cluster.close();
            sCluster.stop();
        }
    }

    /**
     * Ensures that {@link DCAwareRoundRobinPolicy} does not use remote hosts if replicas in the local DC are UP.
     *
     * @test_category load_balancing:dc_aware
     */
    @Test(groups="short")
    public void should_not_use_remote_hosts_if_some_nodes_are_up_in_local_dc() {
        // given: a 10 node 2 DC cluster with DC policy with 2 remote hosts.
        ScassandraCluster sCluster = ScassandraCluster.builder().withNodes(5, 5).build();
        Cluster cluster = builder()
            .addContactPoint(sCluster.address(1, 1))
            .withLoadBalancingPolicy(DCAwareRoundRobinPolicy.builder().withLocalDc(datacenter(1)).withUsedHostsPerRemoteDc(2).build())
            .build();

        try {
            sCluster.init();

            Session session = cluster.connect();

            // when: a query is executed 50 times and some hosts are down in the local DC.
            sCluster.stop(cluster, 1, 5);
            sCluster.stop(cluster, 1, 3);
            sCluster.stop(cluster, 1, 1);
            assertThat(cluster).controlHost().isNotNull();
            queryTracker.query(session, 50);

            // then: all requests should be distributed to the remaining up nodes in local DC.
            queryTracker.assertQueried(sCluster, 1, 2, 25);
            queryTracker.assertQueried(sCluster, 1, 4, 25);

            // then: no nodes in the remote DC should have been queried.
            for(int i = 1; i <= 5; i++) {
                queryTracker.assertQueried(sCluster, 2, i, 0);
            }
        } finally {
            cluster.close();
            sCluster.stop();
        }
    }

    /**
     * Ensures that {@link DCAwareRoundRobinPolicy} will round robin on remote hosts but only if
     * no local replicas are available and only within the number of hosts configured by
     * {@link DCAwareRoundRobinPolicy.Builder#withUsedHostsPerRemoteDc(int)}
     *
     * @test_category load_balancing:dc_aware
     */
    @Test(groups="short")
    public void should_round_robin_on_remote_hosts_when_no_up_nodes_in_local_dc() {
        // given: a 10 node 2 DC cluster with DC policy with 2 remote hosts.
        ScassandraCluster sCluster = ScassandraCluster.builder().withNodes(5, 5).build();
        Cluster cluster = builder()
            .addContactPoint(sCluster.address(1, 1))
            .withLoadBalancingPolicy(DCAwareRoundRobinPolicy.builder().withUsedHostsPerRemoteDc(2).build())
            .build();

        try {
            sCluster.init();

            Session session = cluster.connect();

            sCluster.stopDC(cluster, 1);

            // Wait for control connection to be re-established, needed as
            // control connection attempts increment LBP counter.
            assertThat(cluster).controlHost().isNotNull();

            // when: a query is executed 50 times and all hosts are down in local DC.
            queryTracker.query(session, 50);

            // then: only usedHostsPerRemoteDc nodes in the remote DC should get requests.
            Collection<Integer> queryCounts = newArrayList();
            for (int i = 1; i <= 5; i++) {
                queryCounts.add(queryTracker.queryCount(sCluster, 2, i));
            }
            assertThat(queryCounts).containsOnly(0, 0, 0, 25, 25);
        } finally {
            cluster.close();
            sCluster.stop();
        }
    }

    /**
     * Ensures that {@link DCAwareRoundRobinPolicy} will by default only use remote hosts for non DC local
     * Consistency Levels.   In the case that a DC local Consistency Level is provided a
     * {@link NoHostAvailableException} is raised.
     *
     * @test_category load_balancing:dc_aware
     */
    @Test(groups="short", dataProvider="consistencyLevels", dataProviderClass = DataProviders.class)
    public void should_only_use_remote_hosts_when_using_non_dc_local_cl(ConsistencyLevel cl) {
        // given: a 4 node 2 DC Cluster with a LB policy that specifies to not allow remote dcs for
        // a local consistency level.
        ScassandraCluster sCluster = ScassandraCluster.builder().withNodes(2, 2).build();
        Cluster cluster = builder()
            .addContactPoint(sCluster.address(1, 1))
            .withLoadBalancingPolicy(DCAwareRoundRobinPolicy.builder().withUsedHostsPerRemoteDc(2).build())
            .build();

        try {
            sCluster.init();

            Session session = cluster.connect();

            sCluster.stopDC(cluster, 1);

            // Wait for control connection to be re-established, needed as
            // control connection attempts increment LBP counter.
            assertThat(cluster).controlHost().isNotNull();

            // when: a query is executed 50 times and all hosts are down in local DC.
            // then: expect a NHAE for a local CL since no local replicas available.
            Class<? extends Exception> expectedException = cl.isDCLocal() ? NoHostAvailableException.class : null;
            queryTracker.query(session, 50, cl, expectedException);

            int expectedQueryCount = cl.isDCLocal() ? 0 : 25;
            for (int i = 1; i <= 2; i++) {
                queryTracker.assertQueried(sCluster, 1, i, 0);
                // then: Remote hosts should only be queried for non local CLs.
                queryTracker.assertQueried(sCluster, 2, i, expectedQueryCount);
            }
        } finally {
            cluster.close();
            sCluster.stop();
        }
    }

    /**
     * Ensures that {@link DCAwareRoundRobinPolicy} will use remote hosts for non DC local
     * Consistency Levels if {@link DCAwareRoundRobinPolicy.Builder#allowRemoteDCsForLocalConsistencyLevel} is used.
     * In the case that a DC local Consistency Level is provided a {@link NoHostAvailableException} is raised.
     *
     * @test_category load_balancing:dc_aware
     */
    @Test(groups="short", dataProvider="consistencyLevels", dataProviderClass = DataProviders.class)
    public void should_use_remote_hosts_for_local_cl_when_allowed(ConsistencyLevel cl) {
        // given: a 4 node 2 DC Cluster with a LB policy that specifies to allow remote dcs for
        // a local consistency level.
        ScassandraCluster sCluster = ScassandraCluster.builder().withNodes(2, 2).build();
        Cluster cluster = builder()
            .addContactPoint(sCluster.address(1, 1))
            .withLoadBalancingPolicy(DCAwareRoundRobinPolicy.builder()
                .allowRemoteDCsForLocalConsistencyLevel()
                .withUsedHostsPerRemoteDc(2).build())
            .build();

        try {
            sCluster.init();

            Session session = cluster.connect();

            sCluster.stopDC(cluster, 1);

            // Wait for control connection to be re-established, needed as
            // control connection attempts increment LBP counter.
            assertThat(cluster).controlHost().isNotNull();

            // when: a query is executed 50 times and all hosts are down in local DC.
            queryTracker.query(session, 50, cl, null);

            for (int i = 1; i <= 2; i++) {
                queryTracker.assertQueried(sCluster, 1, i, 0);
                // then: Remote hosts should be queried.
                queryTracker.assertQueried(sCluster, 2, i, 25);
            }
        } finally {
            cluster.close();
            sCluster.stop();
        }
    }

    /**
     * Ensures that when {@link DCAwareRoundRobinPolicy} is wrapped with a {@link HostFilterPolicy} that
     * blacklists a data center that nodes in that datacenter are never queried.
     *
     * @test_category load_balancing:dc_aware
     */
    @Test(groups = "short")
    public void should_not_send_requests_to_blacklisted_dc_using_host_filter_policy() {
        // given: a 6 node 3 DC cluster with a DCAwareRoundRobinPolicy that is filtering hosts in DC2.
        ScassandraCluster sCluster = ScassandraCluster.builder().withNodes(2,2,2).build();
        LoadBalancingPolicy loadBalancingPolicy = HostFilterPolicy.fromDCBlackList(
            DCAwareRoundRobinPolicy.builder().withUsedHostsPerRemoteDc(2).build(),
            Lists.newArrayList(datacenter(2)));
        Cluster cluster = builder()
            .addContactPoint(sCluster.address(1, 1))
            .withLoadBalancingPolicy(loadBalancingPolicy)
            .build();

        try {
            sCluster.init();

            Session session = cluster.connect();

            // when: A query is made and nodes for the local dc are available.
            queryTracker.query(session, 50);

            // then: only nodes in the local DC should have been queried.
            queryTracker.assertQueried(sCluster, 1, 1, 25);
            queryTracker.assertQueried(sCluster, 1, 2, 25);
            queryTracker.assertQueried(sCluster, 2, 1, 0);
            queryTracker.assertQueried(sCluster, 2, 2, 0);
            queryTracker.assertQueried(sCluster, 3, 1, 0);
            queryTracker.assertQueried(sCluster, 3, 1, 0);

            // when: A query is made and all nodes in the local dc are down.
            sCluster.stopDC(cluster, 1);
            assertThat(cluster).controlHost().isNotNull();
            queryTracker.reset();
            queryTracker.query(session, 50);

            // then: Only nodes in DC3 should have been queried, since DC2 is blacklisted and DC1 is down.
            queryTracker.assertQueried(sCluster, 1, 1, 0);
            queryTracker.assertQueried(sCluster, 1, 2, 0);
            queryTracker.assertQueried(sCluster, 2, 1, 0);
            queryTracker.assertQueried(sCluster, 2, 2, 0);
            queryTracker.assertQueried(sCluster, 3, 1, 25);
            queryTracker.assertQueried(sCluster, 3, 2, 25);
        } finally {
            cluster.close();
            sCluster.stop();
        }
    }

    /**
     * Ensures that when {@link DCAwareRoundRobinPolicy} is wrapped with a {@link HostFilterPolicy} that
     * white lists data centers that only nodes in those data centers are queried.
     *
     * @test_category load_balancing:dc_aware
     */
    @Test(groups = "short")
    public void should_send_requests_to_whitelisted_dcs_using_host_filter_policy() {
        // given: a 6 node 3 DC cluster with a DCAwareRoundRobinPolicy that is whitelisting hosts in DC1 and DC2.
        ScassandraCluster sCluster = ScassandraCluster.builder().withNodes(2,2,2).build();
        LoadBalancingPolicy loadBalancingPolicy = HostFilterPolicy.fromDCWhiteList(
            DCAwareRoundRobinPolicy.builder().withUsedHostsPerRemoteDc(2).build(),
            Lists.newArrayList(datacenter(1), datacenter(2)));
        Cluster cluster = builder()
            .addContactPoint(sCluster.address(1, 1))
            .withLoadBalancingPolicy(loadBalancingPolicy)
            .build();

        try {
            sCluster.init();

            Session session = cluster.connect();

            // when: A query is made and nodes for the local dc are available.
            queryTracker.query(session, 50);

            // then: only nodes in the local DC should have been queried.
            queryTracker.assertQueried(sCluster, 1, 1, 25);
            queryTracker.assertQueried(sCluster, 1, 2, 25);
            queryTracker.assertQueried(sCluster, 2, 1, 0);
            queryTracker.assertQueried(sCluster, 2, 2, 0);
            queryTracker.assertQueried(sCluster, 3, 1, 0);
            queryTracker.assertQueried(sCluster, 3, 1, 0);

            // when: A query is made and all nodes in the local dc are down.
            sCluster.stopDC(cluster, 1);
            assertThat(cluster).controlHost().isNotNull();
            queryTracker.reset();
            queryTracker.query(session, 50);

            // then: Only nodes in DC2 should have been queried, since DC3 is not in the whitelist and DC1 is down.
            queryTracker.assertQueried(sCluster, 1, 1, 0);
            queryTracker.assertQueried(sCluster, 1, 2, 0);
            queryTracker.assertQueried(sCluster, 2, 1, 25);
            queryTracker.assertQueried(sCluster, 2, 2, 25);
            queryTracker.assertQueried(sCluster, 3, 1, 0);
            queryTracker.assertQueried(sCluster, 3, 1, 0);
        } finally {
            cluster.close();
            sCluster.stop();
        }
    }

    /**
     * Ensures that {@link DCAwareRoundRobinPolicy} will determine it's local DC based on the data center of the
     * contact point(s).
     *
     * @test_category load_balancing:dc_aware
     */
    @Test(groups="short")
    public void should_use_local_dc_from_contact_points_when_not_explicitly_specified() {
        // given: a 4 node 2 DC cluster without a local DC specified.
        DCAwareRoundRobinPolicy policy = spy(DCAwareRoundRobinPolicy.builder().build());
        ScassandraCluster sCluster = ScassandraCluster.builder().withNodes(2, 2).build();
        Cluster cluster = builder()
            .addContactPoint(sCluster.address(1, 1))
            .withLoadBalancingPolicy(policy)
            .build();

        try {
            sCluster.init();

            Host host1 = findHost(cluster, 1);

            // when: the cluster is initialized.
            cluster.init();

            // then: should have been initialized with only the host given as the contact point.
            Mockito.verify(policy).init(any(Cluster.class), initHostsCaptor.capture());
            assertThat(initHostsCaptor.getValue()).containsExactly(host1);
            // then: the local dc should match the contact points' datacenter.
            assertThat(policy.localDc).isEqualTo(host1.getDatacenter());
            // then: should not indicate that contact points don't match the local datacenter.
            assertThat(logs.get()).doesNotContain("Some contact points don't match local datacenter");
        } finally {
            cluster.close();
            sCluster.stop();
        }
    }

    /**
     * Ensures that {@link DCAwareRoundRobinPolicy} will determine it's local DC based on the data center of the
     * contact point(s) and if contact points in different DCs are detected that a log message is generated
     * indicating some contact points don't match the local data center.
     *
     * @test_category load_balancing:dc_aware
     */
    @Test(groups = "short")
    public void should_warn_if_contact_points_have_different_dcs_when_not_explicitly_specified() {
        // given: a 4 node 2 DC cluster with a Cluster instance with contact points in different DCs
        // and no contact point specified.
        DCAwareRoundRobinPolicy policy = spy(DCAwareRoundRobinPolicy.builder().build());
        ScassandraCluster sCluster = ScassandraCluster.builder().withNodes(2, 2).build();
        Cluster cluster = builder()
            .addContactPoints(sCluster.address(1, 1), sCluster.address(2, 1))
            .withLoadBalancingPolicy(policy)
            .build();

<<<<<<< HEAD
        CountingDCAwarePolicy() {
            super(DCAwareRoundRobinPolicy.builder().build());
        }

        CountingDCAwarePolicy(String localDc) {
            super(DCAwareRoundRobinPolicy.builder().withLocalDc(localDc).build());
=======
        try {
            sCluster.init();

            Host host1 = findHost(cluster, 1);
            Host host3 = findHost(cluster, 3);

            // when: the cluster is initialized.
            cluster.init();

            // then: should have been initialized with only two hosts given as the contact point.
            Mockito.verify(policy).init(any(Cluster.class), initHostsCaptor.capture());
            assertThat(initHostsCaptor.getValue()).containsOnly(host1, host3);
            // then: should indicate that some contact points don't match the local datacenter.
            assertThat(logs.get()).contains("Some contact points don't match local data center");
        } finally {
            cluster.close();
            sCluster.stop();
>>>>>>> bf4a4e1b
        }
    }

    /**
     * Ensures that {@link DCAwareRoundRobinPolicy} will not log a warning if all contact points match
     * the data center provided in {@link DCAwareRoundRobinPolicy.Builder#withLocalDc(String)} and that
     * the explicitly provided local data center is used.
     *
     * @test_category load_balancing:dc_aware
     */
    @Test(groups = "short")
    public void should_use_provided_local_dc_and_not_warn_if_contact_points_match() {
        // given: a 4 node 2 DC cluster with a Cluster instance with contact points in different DCs
        // and a local DC that doesn't match any contact points.
        ScassandraCluster sCluster = ScassandraCluster.builder().withNodes(2, 2).build();
        DCAwareRoundRobinPolicy policy = spy(DCAwareRoundRobinPolicy.builder().withLocalDc(datacenter(1)).build());
        Cluster cluster = builder()
            .addContactPoints(sCluster.address(1, 1))
            .withLoadBalancingPolicy(policy)
            .build();

        try {
            sCluster.init();

            Host host1 = findHost(cluster, 1);

            // when: the cluster is initialized.
            cluster.init();

            // then: should have been initialized with only two hosts given as the contact point.
            Mockito.verify(policy).init(any(Cluster.class), initHostsCaptor.capture());
            assertThat(initHostsCaptor.getValue()).containsOnly(host1);
            // then: the data center should appropriately be set to the one specified.
            assertThat(policy.localDc).isEqualTo(host1.getDatacenter());
            // then: should not indicate that contact points don't match the local datacenter.
            assertThat(logs.get()).doesNotContain("Some contact points don't match local data center");
        } finally {
            cluster.close();
            sCluster.stop();
        }
    }

    /**
     * Ensures that {@link DCAwareRoundRobinPolicy} will log a warning if some contact points don't match
     * the data center provided in {@link DCAwareRoundRobinPolicy.Builder#withLocalDc(String)} and that
     * the explicitly provided local data center is used.
     *
     * @test_category load_balancing:dc_aware
     */
    @Test(groups = "short")
    public void should_use_provided_local_dc_and_warn_if_contact_points_dont_match() {
        // given: a 4 node 2 DC cluster with a Cluster instance with contact points in different DCs
        // and a local DC that doesn't match any contact points.
        ScassandraCluster sCluster = ScassandraCluster.builder().withNodes(2, 2).build();
        DCAwareRoundRobinPolicy policy = spy(DCAwareRoundRobinPolicy.builder().withLocalDc(datacenter(3)).build());
        Cluster cluster = builder()
            .addContactPoints(sCluster.address(1, 1), sCluster.address(2, 1))
            .withLoadBalancingPolicy(policy)
            .build();

        try {
            sCluster.init();

            Host host1 = findHost(cluster, 1);
            Host host3 = findHost(cluster, 3);

            // when: the cluster is initialized.
            cluster.init();

            // then: should have been initialized with only two hosts given as the contact point.
            Mockito.verify(policy).init(any(Cluster.class), initHostsCaptor.capture());
            assertThat(initHostsCaptor.getValue()).containsOnly(host1, host3);
            // then: the data center should appropriately be set to the one specified.
            assertThat(policy.localDc).isEqualTo(datacenter(3));
            // then: should indicate that some contact points don't match the local datacenter.
            assertThat(logs.get()).contains("Some contact points don't match local data center");
        } finally {
            cluster.close();
            sCluster.stop();
        }
    }
}<|MERGE_RESOLUTION|>--- conflicted
+++ resolved
@@ -443,14 +443,6 @@
             .withLoadBalancingPolicy(policy)
             .build();
 
-<<<<<<< HEAD
-        CountingDCAwarePolicy() {
-            super(DCAwareRoundRobinPolicy.builder().build());
-        }
-
-        CountingDCAwarePolicy(String localDc) {
-            super(DCAwareRoundRobinPolicy.builder().withLocalDc(localDc).build());
-=======
         try {
             sCluster.init();
 
@@ -468,7 +460,6 @@
         } finally {
             cluster.close();
             sCluster.stop();
->>>>>>> bf4a4e1b
         }
     }
 
