/*
 *      Copyright (C) 2012-2015 DataStax Inc.
 *
 *   Licensed under the Apache License, Version 2.0 (the "License");
 *   you may not use this file except in compliance with the License.
 *   You may obtain a copy of the License at
 *
 *      http://www.apache.org/licenses/LICENSE-2.0
 *
 *   Unless required by applicable law or agreed to in writing, software
 *   distributed under the License is distributed on an "AS IS" BASIS,
 *   WITHOUT WARRANTIES OR CONDITIONS OF ANY KIND, either express or implied.
 *   See the License for the specific language governing permissions and
 *   limitations under the License.
 */
package com.datastax.driver.core;

import com.datastax.driver.core.policies.Policies;
import com.datastax.driver.core.policies.WhiteListPolicy;
import com.google.common.collect.Lists;
import org.testng.annotations.Test;

import java.net.InetAddress;
import java.net.InetSocketAddress;

import static com.datastax.driver.core.CreateCCM.TestMode.PER_METHOD;
import static java.util.Collections.singleton;
import static org.testng.Assert.assertEquals;
import static org.testng.Assert.assertNull;

/**
 * Tests the behavior of the driver when some hosts have no rpc_address in the control host's system tables (JAVA-428).
 * <p/>
 * This can happen because of gossip bugs. We want to ignore these hosts because this is most likely indicative of an error state.
 */
@CreateCCM(PER_METHOD)
@CCMConfig(numberOfNodes = 2, dirtiesContext = true, createCluster = false)
public class MissingRpcAddressTest extends CCMTestsSupport {

    @Test(groups = "short")
    public void testMissingRpcAddressAtStartup() throws Exception {
        deleteNode2RpcAddressFromNode1();
        // Use only one contact point to make sure that the control connection is on node1
        Cluster cluster = register(Cluster.builder()
<<<<<<< HEAD
                .addContactPointsWithPorts(getHostAddress(1))
                .withAddressTranslator(getAddressTranslator())
=======
                .addContactPoints(ccm.addressOfNode(1).getAddress())
                .withPort(ccm.getBinaryPort())
>>>>>>> 2c3c7490
                .build());
        cluster.connect();

        // Since node2's RPC address is unknown on our control host, it should have been ignored
        assertEquals(cluster.getMetrics().getConnectedToHosts().getValue().intValue(), 1);
        assertNull(cluster.getMetadata().getHost(getInitialContactPoints().get(1)));
    }

    // Artificially modify the system tables to simulate the missing rpc_address.
    private void deleteNode2RpcAddressFromNode1() throws Exception {
        InetSocketAddress firstHost = ccm.addressOfNode(1);
        Cluster cluster = register(Cluster.builder()
                .addContactPointsWithPorts(singleton(firstHost))
<<<<<<< HEAD
                .withAddressTranslator(getAddressTranslator())
=======
                .withPort(ccm.getBinaryPort())
>>>>>>> 2c3c7490
                // ensure we will only connect to node1
                .withLoadBalancingPolicy(new WhiteListPolicy(Policies.defaultLoadBalancingPolicy(),
                        Lists.newArrayList(firstHost)))
                .build());
        Session session = cluster.connect();
        String deleteStmt = String.format("DELETE rpc_address FROM system.peers WHERE peer = '%s'",
                InetAddress.getByName(TestUtils.IP_PREFIX + "2").getHostName());
        session.execute(deleteStmt);
        session.close();
    }

}<|MERGE_RESOLUTION|>--- conflicted
+++ resolved
@@ -42,13 +42,8 @@
         deleteNode2RpcAddressFromNode1();
         // Use only one contact point to make sure that the control connection is on node1
         Cluster cluster = register(Cluster.builder()
-<<<<<<< HEAD
-                .addContactPointsWithPorts(getHostAddress(1))
-                .withAddressTranslator(getAddressTranslator())
-=======
                 .addContactPoints(ccm.addressOfNode(1).getAddress())
                 .withPort(ccm.getBinaryPort())
->>>>>>> 2c3c7490
                 .build());
         cluster.connect();
 
@@ -62,11 +57,7 @@
         InetSocketAddress firstHost = ccm.addressOfNode(1);
         Cluster cluster = register(Cluster.builder()
                 .addContactPointsWithPorts(singleton(firstHost))
-<<<<<<< HEAD
-                .withAddressTranslator(getAddressTranslator())
-=======
                 .withPort(ccm.getBinaryPort())
->>>>>>> 2c3c7490
                 // ensure we will only connect to node1
                 .withLoadBalancingPolicy(new WhiteListPolicy(Policies.defaultLoadBalancingPolicy(),
                         Lists.newArrayList(firstHost)))
