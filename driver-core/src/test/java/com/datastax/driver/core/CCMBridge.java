--- conflicted
+++ resolved
@@ -154,12 +154,8 @@
             installArgs.append("--install-dir=");
             installArgs.append(new File(installDirectory).getAbsolutePath());
         } else if (branch != null && !branch.trim().isEmpty()) {
-<<<<<<< HEAD
-            CASSANDRA_INSTALL_ARGS = "-v " + branch.replaceAll("\"", "");
-=======
             installArgs.append("-v git:");
             installArgs.append(branch.trim().replaceAll("\"", ""));
->>>>>>> c776e9c4
         } else {
             installArgs.append("-v");
             installArgs.append(CASSANDRA_VERSION);
@@ -540,12 +536,8 @@
         return IP_PREFIX + Integer.toString(nodeNumber);
     }
 
-<<<<<<< HEAD
     public static class TerminationHook extends Thread {
-=======
-    public static class terminationHook extends Thread {
         @Override
->>>>>>> c776e9c4
         public void run() {
             logger.debug("shut down hook task..");
 
