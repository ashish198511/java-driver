## Upgrade guide

The purpose of this guide is to detail changes made by successive
versions of the Java driver.

<<<<<<< HEAD
### 2.1.6

See [2.0.10](20x-to-2010).


### 2.1.2

2.1.2 brings important internal changes with native protocol v3 support, but
the impact on the public API has been kept as low as possible.

#### User API Changes

1. The native protocol version is now modelled as an enum: `ProtocolVersion`.
   Most public methods that take it as an argument have a backward-compatible
   version that takes an `int` (the exception being `RegularStatement`,
   described below). For new code, prefer the enum version.

#### Internal API Changes

1. `RegularStatement.getValues` now takes the protocol version as a
   `ProtocolVersion` instead of an `int`. This is transparent for callers
   since there is a backward-compatible alternative, but if you happened to
   extend the class you'll need to update your implementation.

2. `BatchStatement.setSerialConsistencyLevel` now returns `BatchStatement`
   instead of `Statement`. Again, this only matters if you extended this
   class (if so, it might be a good idea to also have a covariant return in
   your child class).

3. The constructor of `UnsupportedFeatureException` now takes a
   `ProtocolVersion` as a parameter. This should impact few users, as there's
   hardly any reason to build instances of that class from client code.

#### New features

These features are only active when the native protocol v3 is in use.

1. The driver now uses a single connection per host (as opposed to a pool in
   2.1.1). Most options in `PoolingOptions` are ignored, except for a new one
   called `maxSimultaneousRequestsPerHostThreshold`. See the class's Javadocs
   for detailed explanations.

2. You can now provide a default timestamp with each query (but it will be
   ignored if the CQL query string already contains a `USING TIMESTAMP`
   clause). This can be done on a per-statement basis with
   `Statement.setDefaultTimestamp`, or automatically with a
   `TimestampGenerator` specified with
   `Cluster.Builder.withTimestampGenerator` (two implementations are
   provided: `ThreadLocalMonotonicTimestampGenerator` and
   `AtomicMonotonicTimestampGenerator`). If you specify both, the statement's
   timestamp takes precedence over the generator. By default, the driver has
   the same behavior as 2.1.1 (no generator, timestamps are assigned by
   Cassandra unless `USING TIMESTAMP` was specified).

3. `BatchStatement.setSerialConsistencyLevel` no longer throws an exception,
   it will honor the serial consistency level for the batch.


### 2.1.1

#### Internal API Changes

1. The `ResultSet` interface has a new `wasApplied()` method. This will
   only affect clients that provide their own implementation of this interface.


### 2.1.0

#### User API Changes

1. The `getCaching` method of `TableMetadata#Options` now returns a
   `Map` to account for changes to Cassandra 2.1. Also, the
   `getIndexInterval` method now returns an `Integer` instead of an `int`
   which will be `null` when connected to Cassandra 2.1 nodes.

2. `BoundStatement` variables that have not been set explicitly will no
   longer default to `null`. Instead, all variables must be bound explicitly,
   otherwise the execution of the statement will fail (this also applies to
   statements inside of a `BatchStatement`). For variables that map to a
   primitive Java type, a new `setToNull` method has been added.
   We made this change because the driver might soon distinguish between unset
   and null variables, so we don't want clients relying on the "leave unset to
   set to `null`" behavior.


#### Internal API Changes

The changes listed in this section should normally not impact end users of the
driver, but rather third-party frameworks and tools.

1. The `serialize` and `deserialize` methods in `DataType` now take an
   additional parameter: the protocol version. As explained in the javadoc,
   if unsure, the proper value to use for this parameter is the protocol version
   in use by the driver, i.e. the value returned by
   `cluster.getConfiguration().getProtocolOptions().getProtocolVersion()`.

2. The `parse` method in `DataType` now returns a Java object, not a
   `ByteBuffer`. The previous behavior can be obtained by calling the
   `serialize` method on the returned object.

3. The `getValues` method of `RegularStatement` now takes the protocol
   version as a parameter. As above, the proper value if unsure is almost surely
   the protocol version in use
   (`cluster.getConfiguration().getProtocolOptions().getProtocolVersion()`).

=======
### 2.0.11

1. The `DefaultRetryPolicy`'s behaviour has changed in the case of an Unavailable
   exception received from a request. The new behaviour will cause the driver to
   process a Retry on a different node at most once, otherwise an exception will
   be thrown. This change makes sense in the case where the node tried initially
   for the request happens to be isolated from the rest of the cluster (e.g.
   because of a network partition) but can still answer to the client normally.
   In this case, trying another node has a chance of success.
   The previous behaviour was to always throw an exception.
>>>>>>> 19a4a05b

### 2.0.x to 2.0.10

We try to avoid breaking changes within a branch (2.0.x to 2.0.y), but
2.0.10 saw a lot of new features and internal improvements. There is one
breaking change:

1. `LatencyTracker#update` now has a different signature and takes two new
   parameters: the statement that has been executed (never null), and the exception
   thrown while executing the query (or null, if the query executed successfully).
   Existing implementations of this interface, once upgraded to the new method
   signature, should continue to work as before.

The following might also be of interest:

2. `SocketOptions#getTcpNoDelay()` is now TRUE by default (it was previously undefined).
   This reflects the new behavior of Netty (which was upgraded from version 3.9.0 to
   4.0.27): `TCP_NODELAY` is now turned on by default, instead of depending on the OS
   default like in previous versions.

3. Netty is not shaded anymore in the default Maven artifact. However we publish a
   [shaded artifact](../features/shaded_jar/) under a different classifier.

4. The internal initialization sequence of the Cluster object has been slightly changed:
   some fields that were previously initialized in the constructor are now set when
   the `init()` method is called. This is unlikely to affect regular driver users.

### 1.0 to 2.0

We used the opportunity of a major version bump to incorporate your feedback
and improve the API, to fix a number of inconsistencies and remove cruft.
Unfortunately this means there are some breaking changes, but the new API should
be both simpler and more complete.

The following describes the changes for 2.0 that are breaking changes of the
1.0 API. For ease of use, we distinguish two categories of API changes: the "main"
ones and the "other" ones.

The "main" API changes are the ones that are either
likely to affect most upgraded apps or are incompatible changes that, even if minor,
will not be detected at compile time. Upgraders are highly encouraged to check
this list of "main" changes while upgrading their application to 2.0 (even
though most applications are likely to be affected by only a handful of
changes).

The "other" list is, well, other changes: those that are likely to
affect a minor number of applications and will be detected by compile time
errors anyway. It is ok to skip those initially and only come back to them if
you have trouble compiling your application after an upgrade.

#### Main API changes

1. The `Query` class has been renamed into `Statement` (it was confusing
  to some that the `BoundStatement` was not a `Statement`). To allow
  this, the old `Statement` class has been renamed to `RegularStatement`.

2. The `Cluster` and `Session` shutdown API has changed. There is now a
  `closeAsync` that is asynchronous but returns a `Future` on the
  completion of the shutdown process.  There is also a `close` shortcut
  that does the same but blocks.  Also, `close` now waits for ongoing
  queries to complete by default (but you can force the closing of all
  connections if you want to).

3. `NoHostAvailableException#getErrors` now returns the full exception objects for
   each node instead of just a message. In other words, it returns a
   `Map<InetAddress, Throwable>` instead of a `Map<InetAddress, String>`.

4. `Statement#getConsistencyLevel` (previously `Query#getConsistencyLevel`, see
   first point) will now return `null` by default (instead of `CL.ONE`), with the
   meaning of "use the default consistency level".
   The default consistency level can now be configured through the new `QueryOptions`
   object in the cluster `Configuration`.

5. The `Metrics` class now uses the Codahale metrics library version 3 (version 2 was
   used previously). This new major version of the library has many API changes
   compared to its version 2 (see the [release notes](https://dropwizard.github.io/metrics/3.1.0/about/release-notes/) for details),
   which can thus impact consumers of the Metrics class.
   Furthermore, the default `JmxReporter` now includes a name specific to the
   cluster instance (to avoid conflicts when multiple Cluster instances are created
   in the same JVM). As a result, tools that were polling JMX info will
   have to be updated accordingly.

6. The `QueryBuilder#in` method now has the following special case: using
   `QueryBuilder.in(QueryBuilder.bindMarker())` will generate the string `IN ?`,
   not `IN (?)` as was the case in 1.0. The reasoning being that the former
   syntax, made valid by [CASSANDRA-4210](https://issues.apache.org/jira/browse/CASSANDRA-4210)
   is a lot more useful than `IN (?)`, as the latter can more simply use an
   equality.
   Note that if you really want to output `IN (?)` with the query
   builder, you can use `QueryBuilder.in(QueryBuilder.raw("?"))`.

7. When binding values by name in `BoundStatement` (i.e. using the
   `setX(String, X)` methods), if more than one variable have the same name,
   then all values corresponding to that variable
   name are set instead of just the first occurrence.

8. The `QueryBuilder#raw` method does not automatically add quotes anymore, but
   rather output its result without any change (as the raw name implies).
   This means for instance that `eq("x", raw(foo))` will output `x = foo`,
   not `x = 'foo'` (you don't need the raw method to output the latter string).

9. The `QueryBuilder` will now sometimes use the new ability to send value as
   bytes instead of serializing everything to string. In general the QueryBuilder
   will do the right thing, but if you were calling the `getQueryString()` method
   on a Statement created with a QueryBuilder (for other reasons than to prepare a query)
   then the returned string may contain bind markers in place of some of the values
   provided (and in that case, `getValues()` will contain the values corresponding
   to those markers). If need be, it is possible to force the old behavior by
   using the new `setForceNoValues()` method.

#### Other API Changes

1. Creating a Cluster instance (through `Cluster#buildFrom` or the
   `Cluster.Builder#build` method) **does not create any connection right away
   anymore** (and thus cannot throw a `NoHostAvailableException` or an
   `AuthenticationException`). Instead, the initial contact points are checked
   the first time a call to `Cluster#connect` is done. If for some reason you
   want to emulate the previous behavior, you can use the new method
   `Cluster#init`: `Cluster.builder().build()` in 1.0 is equivalent to
   `Cluster.builder().build().init()` in 2.0.

2. Methods from `Metadata`, `KeyspaceMetadata` and `TableMetadata` now use by default
   case insensitive identifiers (for keyspace, table and column names in
   parameter). You can double-quote an identifier if you want it to be a
   case sensitive one (as you would do in CQL) and there is a `Metadata.quote`
   helper method for that.

3. The `TableMetadata#getClusteringKey` method has been renamed
   `TableMetadata#getClusteringColumns` to match the "official" vocabulary.

4. The `UnavailableException#getConsistency` method has been renamed to
   `UnavailableException#getConsistencyLevel` for consistency with the method of
   `QueryTimeoutException`.

5. The `RegularStatement` class (ex-`Statement` class, see above) must now
   implement two additional methods: `RegularStatement#getKeyspace` and
   `RegularStatement#getValues`. If you had extended this class, you will have to
   implement those new methods, but both can return null if they are not useful
   in your case.

6. The `Cluster.Initializer` interface should now implement 2 new methods:
   `Cluster.Initializer#getInitialListeners` (which can return an empty
   collection) and `Cluster.Initializer#getClusterName` (which can return null).

7. The `Metadata#getReplicas` method now takes 2 arguments. On top of the
   partition key, you must now provide the keyspace too. The previous behavior
   was buggy: it's impossible to properly return the full list of replica for a
   partition key without knowing the keyspace since replication may depend on
   the keyspace).

8. The method `LoadBalancingPolicy#newQueryPlan()` method now takes the currently
   logged keyspace as 2nd argument. This information is necessary to do proper
   token aware balancing (see preceding point).

9. The `ResultSetFuture#set` and `ResultSetFuture#setException` methods have been
   removed (from the public API at least). They were never meant to be exposed
   publicly: a `resultSetFuture` is always set by the driver itself and should
   not be set manually.

10. The deprecated since 1.0.2 `Host.HealthMonitor` class has been removed. You
    will now need to use `Host#isUp` and `Cluster#register` if you were using that
    class.

#### Features available only with Cassandra 2.0

This section details the biggest additions to 2.0 API wise. It is not an
exhaustive list of new features in 2.0.

1. The new `BatchStatement` class allows to group any type of insert Statements
   (`BoundStatement` or `RegularStatement`) for execution as a batch. For instance,
   you can do something like:

    ```java
    List<String> values = ...;
    PreparedStatement ps = session.prepare("INSERT INTO myTable(value) VALUES (?)");
    BatchStatement bs = new BatchStatement();
    for (String value : values)
       bs.add(ps.bind(value));
    session.execute(bs);
    ```

2. `SimpleStatement` can now take a list of values in addition to the query. This
   allows to do the equivalent of a prepare+execute but with only one round-trip
   to the server and without keeping the prepared statement after the
   execution.

    This is typically useful if a given query should be executed only
    once (i.e. you don't want to prepare it) but you also don't want to
    serialize all values into strings. Shortcut `Session#execute()` and
    `Session#executeAsync()` methods are also provided so you that you can do:

    ```java
    String imgName = ...;
    ByteBuffer imgBytes = ...;
    session.execute("INSERT INTO images(name, bytes) VALUES (?, ?)", imgName, imgBytes);
    ```

3. SELECT queries are now "paged" under the hood. In other words, if a query
   yields a very large result, only the beginning of the `ResultSet` will be fetched
   initially, the rest being fetched "on-demand". In practice, this means that:

    ```java
    for (Row r : session.execute("SELECT * FROM mytable"))
       ... process r ...
    ```

    should not timeout or OOM the server anymore even if "mytable" contains a lot
    of data. In general paging should be transparent for the application (as in
    the example above), but the implementation provides a number of knobs to
    fine tune the behavior of that paging:

   * the size of each "page" can be set per-query (`Statement#setFetchSize()`)
   * the `ResultSet` object provides 2 methods to check the state of paging
     (`ResultSet#getAvailableWithoutFetching` and `ResultSet#isFullyFetched`)
     as well as a mean to force the pre-fetching of the next page (`ResultSet#fetchMoreResults`).<|MERGE_RESOLUTION|>--- conflicted
+++ resolved
@@ -3,7 +3,18 @@
 The purpose of this guide is to detail changes made by successive
 versions of the Java driver.
 
-<<<<<<< HEAD
+### 2.1.7
+
+1. The `DefaultRetryPolicy`'s behaviour has changed in the case of an Unavailable
+   exception received from a request. The new behaviour will cause the driver to
+   process a Retry on a different node at most once, otherwise an exception will
+   be thrown. This change makes sense in the case where the node tried initially
+   for the request happens to be isolated from the rest of the cluster (e.g.
+   because of a network partition) but can still answer to the client normally.
+   In this case, trying another node has a chance of success.
+   The previous behaviour was to always throw an exception.
+
+
 ### 2.1.6
 
 See [2.0.10](20x-to-2010).
@@ -109,7 +120,7 @@
    the protocol version in use
    (`cluster.getConfiguration().getProtocolOptions().getProtocolVersion()`).
 
-=======
+
 ### 2.0.11
 
 1. The `DefaultRetryPolicy`'s behaviour has changed in the case of an Unavailable
@@ -120,7 +131,6 @@
    because of a network partition) but can still answer to the client normally.
    In this case, trying another node has a chance of success.
    The previous behaviour was to always throw an exception.
->>>>>>> 19a4a05b
 
 ### 2.0.x to 2.0.10
 
